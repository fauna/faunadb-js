--- conflicted
+++ resolved
@@ -515,17 +515,10 @@
 2. If you have already installed this driver, you should see the following in your list of dependencies. If not, add it.
 
 ```
-<<<<<<< HEAD
-"faunadb": "^5.0.0"
-```
-
-3. Instead of using a version from the npm registry, we'll want to point our `package.json` to the `main` branch of our GitHub repo. To do that, change the `^5.0.0` to `fauna/faunadb-js#v5`.
-=======
 "faunadb": "^5.0.0-preview.1"
 ```
 
 3. Instead of using a version from the npm registry, we'll want to point our `package.json` to the `main` branch of our GitHub repo. To do that, change the `^5.0.0-preview.1` to `fauna/faunadb-js#main`.
->>>>>>> e29d7203
 
 ```
 "faunadb": "fauna/faunadb-js#v5"
