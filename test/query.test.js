'use strict'

var errors = require('../src/errors')
var values = require('../src/values')
var query = require('../src/query')
var util = require('./util')
var Client = require('../src/Client')
const { BadRequest } = require('../src/errors')

var Ref = query.Ref

var FaunaDate = values.FaunaDate,
  FaunaTime = values.FaunaTime,
  SetRef = values.SetRef,
  Bytes = values.Bytes,
  Native = values.Native

var client
var serverClient
var adminClient

var collectionRef,
  nIndexRef,
  mIndexRef,
  nCoveredIndexRef,
  refN1,
  refM1,
  refN1M1,
  thimbleCollectionRef

describe('query', () => {
  beforeAll(async () => {
    // Hideous way to ensure that the client is initialized.
    client = util.client()

    const rootClient = util.rootClient
    const cfg = util.getCfg()
    const dbRef = await rootClient.query(util.dbRef).then(pluckRef)
    const serverKey = await rootClient.query(
      query.CreateKey({ database: dbRef, role: 'server' })
    )
    const adminKey = await rootClient.query(
      query.CreateKey({ database: dbRef, role: 'admin' })
    )

    serverClient = new Client({ ...cfg, secret: serverKey.secret })
    adminClient = new Client({ ...cfg, secret: adminKey.secret })

    return client
      .query(query.CreateCollection({ name: 'widgets' }))
      .then(function(document) {
        collectionRef = document.ref
        var nIndexRefP = client
          .query(
            query.CreateIndex({
              name: 'widgets_by_n',
              active: true,
              source: collectionRef,
              terms: [{ field: ['data', 'n'] }],
            })
          )
          .then(function(i) {
            nIndexRef = i.ref
          })

        var mIndexRefP = client
          .query(
            query.CreateIndex({
              name: 'widgets_by_m',
              active: true,
              source: collectionRef,
              terms: [{ field: ['data', 'm'] }],
            })
          )
          .then(function(i) {
            mIndexRef = i.ref
          })

        var nCoveredIndexRefP = client
          .query(
            query.CreateIndex({
              name: 'widgets_cost_by_p',
              active: true,
              source: collectionRef,
              terms: [{ field: ['data', 'p'] }],
              values: [{ field: ['data', 'cost'] }],
            })
          )
          .then(function(i) {
            nCoveredIndexRef = i.ref
          })

        return Promise.all([nIndexRefP, mIndexRefP, nCoveredIndexRefP]).then(
          function() {
            var createP = create({ n: 1, p: 1, cost: 10 })
              .then(function(i) {
                refN1 = i.ref
                return create({ m: 1, p: 1, cost: 15 })
              })
              .then(function(i) {
                refM1 = i.ref
                return create({ n: 1, m: 1, p: 1, cost: 10 })
              })
              .then(function(i) {
                refN1M1 = i.ref
              })
            var thimbleCollectionRefP = client
              .query(query.CreateCollection({ name: 'thimbles' }))
              .then(function(i) {
                thimbleCollectionRef = i.ref
              })

            return Promise.all([createP, thimbleCollectionRefP])
          }
        )
      })
  })

  test('echo values', () => {
    var pInteger = client.query(10).then(function(res) {
      expect(res).toEqual(10)
    })

    var pNumber = client.query(3.14).then(function(res) {
      expect(res).toEqual(3.14)
    })

    var pString = client.query('string').then(function(res) {
      expect(res).toEqual('string')
    })

    var pObject = client
      .query({ a: 1, b: 'string', c: 3.14, d: null })
      .then(function(res) {
        expect(res).toEqual({ a: 1, b: 'string', c: 3.14, d: null })
      })

    var pArray = client.query([1, 'string', 3.14, null]).then(function(res) {
      expect(res).toEqual([1, 'string', 3.14, null])
    })

    var pNull = client.query(null).then(function(res) {
      expect(res).toEqual(null)
    })

    var pSymbol = client.query(Symbol('foo')).then(function(res) {
      expect(res).toEqual('foo')
    })

    return Promise.all([
      pInteger,
      pNumber,
      pString,
      pObject,
      pArray,
      pNull,
      pSymbol,
    ])
  })

  // Basic forms

  test('abort', () => {
    return util.assertRejected(
      client.query(query.Abort('abort message')),
      errors.BadRequest
    )
  })

  test('at', () => {
    var client = util.client()

    var paginate = query.Paginate(nSet(1000))

    return create({ n: 1000 }).then(function(inst1) {
      return create({ n: 1000 }).then(function(inst2) {
        return create({ n: 1000 }).then(function(inst3) {
          var p1 = client.query(paginate).then(function(data) {
            expect(data.data).toEqual([inst1.ref, inst2.ref, inst3.ref])
          })

          var p2 = client
            .query(query.At(inst1.ts, paginate))
            .then(function(data) {
              expect(data.data).toEqual([inst1.ref])
            })

          return Promise.all([p1, p2])
        })
      })
    })
  })

  test('let/var', () => {
    return Promise.all([
      assertQuery(query.Let({ x: 1 }, query.Var('x')), 1),
      assertQuery(
        query.Let({ x: 1, y: 2 }, function(x, y) {
          return [x, y]
        }),
        [1, 2]
      ),
      assertQuery(
        query.Let([{ x: 1 }, { y: 2 }], function(x, y) {
          return [x, y]
        }),
        [1, 2]
      ),
      assertQuery(
        query.Let({ x: 1, y: query.Var('x') }, function(x, y) {
          return { a: x, b: y }
        }),
        { a: 1, b: 1 }
      ),
      assertQuery(
        query.Query(
          query.Lambda(_ =>
            query.Let([{ x: 1 }, { y: 2 }], function(x, y) {
              return [x, y]
            })
          )
        ),
        new values.Query({
          lambda: '_',
          expr: { let: { x: 1, y: 2 }, in: [{ var: 'x' }, { var: 'y' }] },
        })
      ),
    ])
  })

  test('if', () => {
    var p1 = assertQuery(query.If(true, 't', 'f'), 't')
    var p2 = assertQuery(query.If(false, 't', 'f'), 'f')
    var p3 = assertQuery(query.If(true, null, null), null)
    return Promise.all([p1, p2, p3])
  })

  test('do', () => {
    var p1 = create().then(function(i) {
      var ref = i.ref
      return assertQuery(query.Do(query.Delete(ref), 1), 1).then(function() {
        return assertQuery(query.Exists(ref), false)
      })
    })

    var p2 = assertQuery(query.Do(1), 1)
    var p3 = assertQuery(query.Do(1, 2), 2)
    var p4 = assertQuery(query.Do([1, 2]), [1, 2])

    return Promise.all([p1, p2, p3, p4])
  })

  test('object', () => {
    var obj = query.Object({ x: query.Let({ x: 1 }, query.Var('x')) })
    return assertQuery(obj, { x: 1 })
  })

  test('lambda', () => {
    expect(function() {
      query.Lambda(function() {
        return 0
      })
    }).toThrow()

    expect(
      util.unwrapExpr(
        query.Lambda(function(a) {
          return query.Add(a, a)
        })
      )
    ).toEqual({ lambda: 'a', expr: { add: [{ var: 'a' }, { var: 'a' }] } })

    var multi_args = query.Lambda(function(a, b) {
      return [b, a]
    })
    expect(util.unwrapExpr(multi_args)).toEqual({
      lambda: ['a', 'b'],
      expr: [{ var: 'b' }, { var: 'a' }],
    })

    // function() works too
    expect(multi_args).toEqual(
      query.Lambda(function(a, b) {
        return [b, a]
      })
    )

    return assertQuery(query.Map([[1, 2], [3, 4]], multi_args), [
      [2, 1],
      [4, 3],
    ])
  })

  test('call function', () => {
    var body = query.Query(function(a, b) {
      return query.Concat([a, b], '/')
    })

    return client
      .query(query.CreateFunction({ name: 'concat_with_slash', body: body }))
      .then(function() {
        return assertQuery(
          query.Call(query.Function('concat_with_slash'), 'a', 'b'),
          'a/b'
        )
      })
  })

  test('call with object', () => {
    var body = query.Query(function(obj) {
      return query.Let(
        { a: query.Select('a', obj), b: query.Select('b', obj) },
        function(a, b) {
          return query.Concat([a, b], '/')
        }
      )
    })

    return client
      .query(
        query.CreateFunction({ name: 'concat_with_slash_obj', body: body })
      )
      .then(function() {
        return assertQuery(
          query.Call(query.Function('concat_with_slash_obj'), {
            a: 'a',
            b: 'b',
          }),
          'a/b'
        )
      })
  })

  test('echo query', () => {
    var lambda = function(x) {
      return x
    }

    return client.query(query.Query(lambda)).then(function(body) {
      return client.query(body).then(function(bodyEchoed) {
        expect(body).toEqual(bodyEchoed)
      })
    })
  })

  // Collection functions

  test('map', () => {
    var p1 = assertQuery(
      query.Map([1, 2, 3], function(a) {
        return query.Multiply([2, a])
      }),
      [2, 4, 6]
    )
    // Should work for manually constructed lambda too.
    var p2 = assertQuery(
      query.Map(
        [1, 2, 3],
        query.Lambda('a', query.Multiply([2, query.Var('a')]))
      ),
      [2, 4, 6]
    )

    var page = query.Paginate(nSet(1))
    var ns = query.Map(page, function(a) {
      return query.Select(['data', 'n'], query.Get(a))
    })
    var p3 = assertQuery(ns, { data: [1, 1] })
    return Promise.all([p1, p2, p3])
  })

  test('foreach', () => {
    return Promise.all([create(), create()])
      .then(function(results) {
        return [results[0].ref, results[1].ref]
      })
      .then(function(refs) {
        return client.query(query.Foreach(refs, query.Delete)).then(function() {
          var rv = []
          refs.forEach(function(ref) {
            rv.push(assertQuery(query.Exists(ref), false))
          })

          return Promise.all(rv)
        })
      })
  })

  test('filter', () => {
    var p1 = assertQuery(
      query.Filter([1, 2, 3, 4], function(a) {
        return query.Equals(query.Modulo(a, 2), 0)
      }),
      [2, 4]
    )

    // Works on page too
    var page = query.Paginate(nSet(1))
    var refsWithM = query.Filter(page, function(a) {
      return query.ContainsPath(['data', 'm'], query.Get(a))
    })
    var p2 = assertQuery(refsWithM, { data: [refN1M1] })

    return Promise.all([p1, p2])
  })

  test('take', () => {
    var p1 = assertQuery(query.Take(1, [1, 2]), [1])
    var p2 = assertQuery(query.Take(3, [1, 2]), [1, 2])
    var p3 = assertQuery(query.Take(-1, [1, 2]), [])

    return Promise.all([p1, p2, p3])
  })

  test('drop', () => {
    var p1 = assertQuery(query.Drop(1, [1, 2]), [2])
    var p2 = assertQuery(query.Drop(3, [1, 2]), [])
    var p3 = assertQuery(query.Drop(-1, [1, 2]), [1, 2])

    return Promise.all([p1, p2, p3])
  })

  test('prepend', () => {
    var p1 = assertQuery(query.Prepend([1, 2, 3], [4, 5, 6]), [
      1,
      2,
      3,
      4,
      5,
      6,
    ])
    // Fails for non-array.
    var p2 = assertBadQuery(query.Prepend([1, 2], 'foo'))

    return Promise.all([p1, p2])
  })

  test('append', () => {
    var p1 = assertQuery(query.Append([4, 5, 6], [1, 2, 3]), [1, 2, 3, 4, 5, 6])
    // Fails for non-array.
    var p2 = assertBadQuery(query.Append([1, 2], 'foo'))

    return Promise.all([p1, p2])
  })

  test('is_empty', () => {
    return create({ n: 100 }).then(function() {
      var p1 = assertQuery(query.IsEmpty([]), true)
      var p2 = assertQuery(query.IsEmpty([1, 2, 3]), false)

      var p3 = assertQuery(query.IsEmpty(query.Paginate(nSet(99))), true)
      var p4 = assertQuery(query.IsEmpty(query.Paginate(nSet(100))), false)

      return Promise.all([p1, p2, p3, p4])
    })
  })

  test('is_nonempty', () => {
    return create({ n: 100 }).then(function() {
      var p1 = assertQuery(query.IsNonEmpty([]), false)
      var p2 = assertQuery(query.IsNonEmpty([1, 2, 3]), true)

      var p3 = assertQuery(query.IsNonEmpty(query.Paginate(nSet(99))), false)
      var p4 = assertQuery(query.IsNonEmpty(query.Paginate(nSet(100))), true)

      return Promise.all([p1, p2, p3, p4])
    })
  })

  // Type check functions

  test('type check', async function() {
    const coll = await serverClient
      .query(query.CreateCollection({ name: util.randomString('collection_') }))
      .then(pluckRef)
    const index = await serverClient
      .query(
        query.CreateIndex({
          name: util.randomString('index_'),
          source: coll,
          active: true,
        })
      )
      .then(pluckRef)
    const doc = await serverClient
      .query(query.Create(coll, { credentials: { password: 'sekret' } }))
      .then(pluckRef)
    const db = await adminClient
      .query(query.CreateDatabase({ name: util.randomString('db_') }))
      .then(pluckRef)
    const fn = await serverClient
      .query(
        query.CreateFunction({
          name: util.randomString('fn_'),
          body: query.Query(query.Lambda('x', query.Var('x'))),
        })
      )
      .then(pluckRef)
    const key = await adminClient
      .query(query.CreateKey({ database: db, role: 'admin' }))
      .then(pluckRef)
    const tok = await serverClient.query(
      query.Login(doc, { password: 'sekret' })
    )
    const role = await adminClient
      .query(
        query.CreateRole({
          name: util.randomString('role_'),
          membership: [],
          privileges: [],
        })
      )
      .then(pluckRef)
    const sessionClient = new Client({ ...util.getCfg(), secret: tok.secret })
    const cred = await sessionClient
      .query(query.Get(query.Ref('credentials/self')))
      .then(pluckRef)
    const token = tok.ref

    const trueExprs = [
      query.IsNumber(3.14),
      query.IsNumber(10),
      query.IsDouble(3.14),
      query.IsInteger(10),
      query.IsBoolean(true),
      query.IsBoolean(false),
      query.IsNull(null),
      query.IsBytes(new Uint8Array([1, 2, 3, 4])),
      query.IsTimestamp(query.Now()),
      query.IsTimestamp(query.Epoch(1, 'second')),
      query.IsTimestamp(query.Time('1970-01-01T00:00:00Z')),
      query.IsDate(query.ToDate(query.Now())),
      query.IsDate(query.Date('1970-01-01')),
      query.IsString('string'),
      query.IsArray([10]),
      query.IsObject({ x: 10 }),
      query.IsObject(query.Paginate(query.Collections())),
      query.IsObject(query.Get(doc)),
      query.IsRef(coll),
      query.IsSet(query.Collections()),
      query.IsSet(query.Match(index)),
      query.IsSet(query.Union(query.Match(index))),
      query.IsDoc(doc),
      query.IsDoc(query.Get(doc)),
      query.IsLambda(query.Query(query.Lambda('x', query.Var('x')))),
      query.IsCollection(coll),
      query.IsCollection(query.Get(coll)),
      query.IsDatabase(db),
      query.IsDatabase(query.Get(db)),
      query.IsIndex(index),
      query.IsIndex(query.Get(index)),
      query.IsFunction(fn),
      query.IsFunction(query.Get(fn)),
      query.IsKey(key),
      query.IsKey(query.Get(key)),
      query.IsToken(token),
      query.IsToken(query.Get(token)),
      query.IsCredentials(cred),
      query.IsCredentials(query.Get(cred)),
      query.IsRole(role),
      query.IsRole(query.Get(role)),
    ]

    const p1 = assertQueryWithClient(
      adminClient,
      trueExprs,
      trueExprs.map(() => true)
    )

    const falseExprs = [
      query.IsNumber('string'),
      query.IsNumber([]),
      query.IsDouble(10),
      query.IsInteger(3.14),
      query.IsBoolean('string'),
      query.IsBoolean(10),
      query.IsNull('string'),
      query.IsBytes([0x1, 0x2, 0x3, 0x4]),
      query.IsTimestamp(query.ToDate(query.Now())),
      query.IsTimestamp(10),
      query.IsDate(query.Now()),
      query.IsDate(10),
      query.IsString([]),
      query.IsString(10),
      query.IsArray({ x: 10 }),
      query.IsObject([10]),
      query.IsRef(query.Match(index)),
      query.IsRef(10),
      query.IsSet('string'),
      query.IsDoc({}),
      query.IsLambda(fn),
      query.IsLambda(query.Get(fn)),
      query.IsCollection(db),
      query.IsCollection(query.Get(db)),
      query.IsDatabase(coll),
      query.IsDatabase(query.Get(coll)),
      query.IsIndex(coll),
      query.IsIndex(query.Get(db)),
      query.IsFunction(index),
      query.IsFunction(query.Get(coll)),
      query.IsKey(db),
      query.IsKey(query.Get(index)),
      query.IsToken(index),
      query.IsToken(query.Get(cred)),
      query.IsCredentials(token),
      query.IsCredentials(query.Get(role)),
      query.IsRole(coll),
      query.IsRole(query.Get(index)),
    ]

    const p2 = assertQueryWithClient(
      adminClient,
      falseExprs,
      falseExprs.map(() => false)
    )

    return Promise.all([p1, p2])
  })

  // Read functions

  test('get', () => {
    return create().then(function(document) {
      return assertQuery(query.Get(document.ref), document)
    })
  })

  test('key_from_secret', () => {
    var client = util.rootClient

    return client
      .query(query.CreateKey({ database: util.dbRef, role: 'server' }))
      .then(function(key) {
        var p1 = client.query(query.Get(key.ref))
        var p2 = client.query(query.KeyFromSecret(key.secret))

        return Promise.all([p1, p2]).then(function(keys) {
          expect(keys[0]).toEqual(keys[1])
        })
      })
  })

  test('reduce', () => {
    var client = util.client()

    return client
      .query(query.CreateCollection({ name: 'reduce_cls' }))
      .then(function(cls) {
        return client
          .query(
            query.CreateIndex({
              name: 'reduce_idx',
              source: cls.ref,
              values: [{ field: ['data', 'value'] }],
              active: true,
            })
          )
          .then(function(index) {
            return client
              .query(
                query.Foreach(
                  range(1, 100),
                  query.Lambda(i =>
                    query.Create(cls.ref, { data: { value: i } })
                  )
                )
              )
              .then(function(insts) {
                var lambda = query.Lambda((acc, value) => query.Add(acc, value))

                //array
                var p1 = client
                  .query(query.Reduce(lambda, 10, range(1, 100)))
                  .then(function(returned) {
                    expect(returned).toEqual(5060)
                  })

                //page
                var p2 = client
                  .query(
                    query.Reduce(
                      lambda,
                      10,
                      query.Paginate(query.Match(index.ref), { size: 100 })
                    )
                  )
                  .then(function(returned) {
                    expect(returned).toEqual({ data: [5060] })
                  })

                //set
                var p3 = client
                  .query(query.Reduce(lambda, 10, query.Match(index.ref)))
                  .then(function(returned) {
                    expect(returned).toEqual(5060)
                  })

                return Promise.all([p1, p2, p3])
              })
          })
      })
  })

  test('paginate', () => {
    var testSet = nSet(1)
    var p1 = assertQuery(query.Paginate(testSet), { data: [refN1, refN1M1] })
    var p2 = assertQuery(query.Paginate(testSet, { size: 1 }), {
      data: [refN1],
      after: [refN1M1],
    })
    var p3 = assertQuery(query.Paginate(testSet, { sources: true }), {
      data: [
        { sources: [new SetRef(util.unwrapExpr(testSet))], value: refN1 },
        { sources: [new SetRef(util.unwrapExpr(testSet))], value: refN1M1 },
      ],
    })

    return Promise.all([p1, p2, p3])
  })

  test('exists', () => {
    return create().then(function(i) {
      var ref = i.ref
      return assertQuery(query.Exists(ref), true)
        .then(function() {
          return client.query(query.Delete(ref))
        })
        .then(function() {
          return assertQuery(query.Exists(ref), false)
        })
    })
  })

  // Write functions

  test('create', () => {
    return create().then(function(document) {
      expect('ref' in document).toBeTruthy()
      expect('ts' in document).toBeTruthy()
      expect(document.ref.collection).toEqual(collectionRef)
    })
  })

  test('update', () => {
    return create().then(function(i) {
      var ref = i.ref
      return client
        .query(query.Update(ref, { data: { m: 9 } }))
        .then(function(got) {
          expect(got.data).toEqual({ n: 0, m: 9 })
          return client.query(query.Update(ref, { data: { m: null } }))
        })
        .then(function(got) {
          expect(got.data).toEqual({ n: 0 })
        })
    })
  })

  test('replace', () => {
    return create()
      .then(function(i) {
        var ref = i.ref
        return client.query(query.Replace(ref, { data: { m: 9 } }))
      })
      .then(function(got) {
        expect(got.data).toEqual({ m: 9 })
      })
  })

  test('delete', () => {
    return create().then(function(i) {
      var ref = i.ref
      client.query(query.Delete(ref)).then(function() {
        assertQuery(query.Exists(ref), false)
      })
    })
  })

  test('insert', () => {
    return createThimble({ weight: 1 }).then(function(document) {
      var ref = document.ref
      var ts = document.ts
      var prevTs = ts - 1

      var inserted = { data: { weight: 0 } }

      return client
        .query(query.Insert(ref, prevTs, 'create', inserted))
        .then(function() {
          return client.query(query.Get(ref, prevTs))
        })
        .then(function(old) {
          expect(old.data).toEqual({ weight: 0 })
        })
    })
  })

  test('remove', () => {
    return createThimble({ weight: 0 }).then(function(document) {
      var ref = document.ref

      return client
        .query(query.Replace(ref, { data: { weight: 1 } }))
        .then(function(newDocument) {
          return assertQuery(query.Get(ref), newDocument)
            .then(function() {
              return client.query(query.Remove(ref, newDocument.ts, 'create'))
            })
            .then(function() {
              return assertQuery(query.Get(ref), document)
            })
        })
    })
  })

  test('create function', () => {
    var body = query.Query(function(x) {
      return x
    })

    return client
      .query(query.CreateFunction({ name: 'a_function', body: body }))
      .then(function() {
        return assertQuery(query.Exists(query.Function('a_function')), true)
      })
  })

  test('create role', () => {
    return withNewDatabase().then(function(client) {
      return client
        .query(
          query.CreateRole({
            name: 'a_role',
            privileges: [
              {
                resource: query.Databases(),
                actions: { read: true },
              },
            ],
          })
        )
        .then(function() {
          return assertQueryWithClient(
            client,
            query.Exists(query.Role('a_role')),
            true
          )
        })
    })
  })

  // Sets

  test('events', () => {
    return create().then(function(created) {
      var ref = created['ref']

      return client
        .query(query.Update(ref, { data: { n: 100 } }))
        .then(function() {
          return client.query(query.Delete(ref)).then(function() {
            return client
              .query(query.Paginate(query.Events(ref)))
              .then(function(result) {
                var events = result['data']

                expect(events.length).toEqual(3)

                expect(events[0].action).toEqual('create')
                expect(events[0].document).toEqual(ref)

                expect(events[1].action).toEqual('update')
                expect(events[1].document).toEqual(ref)

                expect(events[2].action).toEqual('delete')
                expect(events[2].document).toEqual(ref)
              })
          })
        })
    })
  })

  test('singleton', () => {
    return create().then(function(created) {
      var ref = created['ref']

      return client
        .query(query.Update(ref, { data: { n: 100 } }))
        .then(function() {
          return client.query(query.Delete(ref)).then(function() {
            return client
              .query(query.Paginate(query.Events(query.Singleton(ref))))
              .then(function(result) {
                var events = result['data']

                expect(events.length).toEqual(2)

                expect(events[0].action).toEqual('add')
                expect(events[0].document).toEqual(ref)

                expect(events[1].action).toEqual('remove')
                expect(events[1].document).toEqual(ref)
              })
          })
        })
    })
  })

  test('match', () => {
    return assertSet(nSet(1), [refN1, refN1M1])
  })

  test('union', () => {
    return assertSet(query.Union(nSet(1), mSet(1)), [refN1, refM1, refN1M1])
  })

  test('merge', () => {
    var p1 = assertQuery(query.Merge({}, { x: 10, y: 20 }), { x: 10, y: 20 })
    var p2 = assertQuery(query.Merge({ one: 1 }, { two: 2 }), {
      one: 1,
      two: 2,
    })
    var p3 = assertQuery(
      query.Merge({ x: 'x', y: 'y', z: 'z' }, { z: 'Zzz' }),
      { x: 'x', y: 'y', z: 'Zzz' }
    )
    var p4 = assertQuery(
      query.Merge({}, [{ x: 'x' }, { y: 'y' }, { z: 'z' }]),
      { x: 'x', y: 'y', z: 'z' }
    )
    var p5 = assertQuery(
      query.Merge(
        { x: 'A' },
        { x: 'x', y: 'y', z: 'z' },
        query.Lambda((key, left, right) => {
          return left
        })
      ),
      { x: 'A' }
    )

    return Promise.all([p1, p2, p3, p4, p5])
  })

  test('intersection', () => {
    return assertSet(query.Intersection(nSet(1), mSet(1)), [refN1M1])
  })

  test('difference', () => {
    return assertSet(query.Difference(nSet(1), mSet(1)), [refN1]) // but not refN1M1
  })

  test('distinct', () => {
    var nonDistinctP = assertSet(query.Match(nCoveredIndexRef, 1), [10, 10, 15])
    var distinctP = assertSet(
      query.Distinct(query.Match(nCoveredIndexRef, 1)),
      [10, 15]
    )

    return Promise.all([nonDistinctP, distinctP])
  })

  test('join', () => {
    return create({ n: 12 })
      .then(function(res1) {
        return create({ n: 12 }).then(function(res2) {
          return [res1.ref, res2.ref]
        })
      })
      .then(function(referenced) {
        return create({ m: referenced[0] })
          .then(function(res1) {
            return create({ m: referenced[1] }).then(function(res2) {
              return [res1.ref, res2.ref]
            })
          })
          .then(function(referencers) {
            var source = nSet(12)

            var p1 = assertSet(source, referenced)

            // For each obj with n=12, get the set of elements whose data.m refers to it.
            var joined = query.Join(source, function(a) {
              return query.Match(mIndexRef, a)
            })
            var p2 = assertSet(joined, referencers)

            var joinedNonLambda = query.Join(source, mIndexRef)
            var p3 = assertSet(joinedNonLambda, referencers)
            return Promise.all([p1, p2, p3])
          })
      })
  })

  // Authentication

  test('range', () => {
    return client
      .query(query.CreateCollection({ name: 'range_cls' }))
      .then(function(cls) {
        return client
          .query(
            query.CreateIndex({
              name: 'range_idx',
              source: cls.ref,
              values: [{ field: ['data', 'value'] }],
              active: true,
            })
          )
          .then(function(index) {
            return client
              .query(
                query.Foreach(
                  range(1, 20),
                  query.Lambda(i =>
                    query.Create(cls.ref, { data: { value: i } })
                  )
                )
              )
              .then(function() {
                var m = query.Match(index.ref)

                var p1 = client
                  .query(query.Paginate(query.Range(m, 3, 7)))
                  .then(function(returned) {
                    expect(returned).toEqual({ data: range(3, 7) })
                  })

                var p2 = client
                  .query(
                    query.Paginate(
                      query.Union(query.Range(m, 1, 10), query.Range(m, 11, 20))
                    )
                  )
                  .then(function(returned) {
                    expect(returned).toEqual({ data: range(1, 20) })
                  })

                var p3 = client
                  .query(
                    query.Paginate(
                      query.Difference(
                        query.Range(m, 1, 20),
                        query.Range(m, 11, 20)
                      )
                    )
                  )
                  .then(function(returned) {
                    expect(returned).toEqual({ data: range(1, 10) })
                  })

                var p4 = client
                  .query(
                    query.Paginate(
                      query.Intersection(
                        query.Range(m, 1, 20),
                        query.Range(m, 5, 15)
                      )
                    )
                  )
                  .then(function(returned) {
                    expect(returned).toEqual({ data: range(5, 15) })
                  })

                return Promise.all([p1, p2, p3, p4])
              })
          })
      })
  })

  test('login/logout', () => {
    return client
      .query(
        query.Create(collectionRef, { credentials: { password: 'sekrit' } })
      )
      .then(function(result) {
        var documentRef = result.ref
        return client
          .query(query.Login(documentRef, { password: 'sekrit' }))
          .then(async function(result2) {
            var secret = result2.secret
            var instanceClient = util.getClient({ secret: secret })

            return instanceClient
              .query(query.Select('ref', query.Get(documentRef)))
              .then(function(result3) {
                expect(result3).toEqual(documentRef)

                return instanceClient.query(query.Logout(true))
              })
              .then(function(logoutResult) {
                expect(logoutResult).toBe(true)
              })
          })
      })
  })

  test('identify', () => {
    return client
      .query(
        query.Create(collectionRef, { credentials: { password: 'sekrit' } })
      )
      .then(function(result) {
        var documentRef = result.ref
        return assertQuery(query.Identify(documentRef, 'sekrit'), true)
      })
  })

  test('has_identity', () => {
    return client
      .query(
        query.Create(collectionRef, { credentials: { password: 'sekrit' } })
      )
      .then(function(result) {
        return client
          .query(query.Login(result['ref'], { password: 'sekrit' }))
          .then(function(login) {
            var new_client = util.getClient({ secret: login['secret'] })

            return Promise.all([
              assertQueryWithClient(client, query.HasIdentity(), false),
              assertQueryWithClient(new_client, query.HasIdentity(), true),
            ])
          })
      })
  })

  test('identity', () => {
    return client
      .query(
        query.Create(collectionRef, { credentials: { password: 'sekrit' } })
      )
      .then(function(result) {
        return client
          .query(query.Login(result['ref'], { password: 'sekrit' }))
          .then(function(login) {
            var new_client = util.getClient({ secret: login['secret'] })

            return assertQueryWithClient(
              new_client,
              query.Identity(),
              result['ref']
            )
          })
      })
  })

  // String functions

  test('concat', () => {
    var p1 = assertQuery(query.Concat(['a', 'b', 'c']), 'abc')
    var p2 = assertQuery(query.Concat([]), '')
    var p3 = assertQuery(query.Concat(['a', 'b', 'c'], '.'), 'a.b.c')

    return Promise.all([p1, p2, p3])
  })

  test('casefold', () => {
    return Promise.all([
      assertQuery(query.Casefold('Hen Wen'), 'hen wen'),

      // https://unicode.org/reports/tr15/
      assertQuery(query.Casefold('\u212B', 'NFD'), 'A\u030A'),
      assertQuery(query.Casefold('\u212B', 'NFC'), '\u00C5'),
      assertQuery(query.Casefold('\u1E9B\u0323', 'NFKD'), '\u0073\u0323\u0307'),
      assertQuery(query.Casefold('\u1E9B\u0323', 'NFKC'), '\u1E69'),

      assertQuery(query.Casefold('\u212B', 'NFKCCaseFold'), '\u00E5'),
    ])
  })

  test('containsstr', () => {
    return Promise.all([
      assertQuery(query.ContainsStr('ABC', 'A'), true),
      assertQuery(query.ContainsStr('ABC', 'D'), false),
      assertQuery(query.ContainsStr('a big apple', 'g a'), true),
    ])
  })

  test('containsstrregex', () => {
    return Promise.all([
      assertQuery(query.ContainsStrRegex('ABCDEFGHIJK', '[A-Z]'), true),
      assertQuery(query.ContainsStrRegex('1234567890', '[A-Z]'), false),
      assertQuery(query.ContainsStrRegex('ABCDEFGHIJK', '[a-z]'), false),
    ])
  })

  test('startswith', () => {
    return Promise.all([
      assertQuery(query.StartsWith('ABCDEFGHIJK', 'ABC'), true),
      assertQuery(query.StartsWith('1234567890', '1234567890'), true),
      assertQuery(query.StartsWith('ABCDEFGHIJK', 'BCD'), false),
    ])
  })

  test('endswith', () => {
    return Promise.all([
      assertQuery(query.EndsWith('ABCDEFGHIJK', 'IJK'), true),
      assertQuery(query.EndsWith('1234567890', '1234567890'), true),
      assertQuery(query.EndsWith('ABCDEFGHIJK', 'HIJ'), false),
    ])
  })

  test('regexescape', () => {
    return Promise.all([
      assertQuery(query.RegexEscape('ABCDEF'), '\\QABCDEF\\E'),
    ])
  })

  test('findstr', () => {
    var p1 = assertQuery(query.FindStr('ABC', 'A'), 0)
    var p2 = assertQuery(query.FindStr('ABC', 'A', 0), 0)
    var p3 = assertQuery(query.FindStr('ABC', 'A', 1), -1)
    var p4 = assertQuery(query.FindStr('a big apple', 'a', 2), 6)

    return Promise.all([p1, p2, p3, p4])
  })

  test('findstrregex', () => {
    var p1 = assertQuery(query.FindStrRegex('ABC', 'A'), [
      { start: 0, end: 0, data: 'A' },
    ])
    var p2 = assertQuery(query.FindStrRegex('ABCAB', 'AB'), [
      { start: 0, end: 1, data: 'AB' },
      { start: 3, end: 4, data: 'AB' },
    ])
    var p3 = assertQuery(query.FindStrRegex('one fish two Fish', '[fF]ish'), [
      { start: 4, end: 7, data: 'fish' },
      { start: 13, end: 16, data: 'Fish' },
    ])

    return Promise.all([p1, p2, p3])
  })

  test('length', () => {
    var p1 = assertQuery(query.Length(''), 0)
    var p2 = assertQuery(query.Length('A'), 1)
    var p3 = assertQuery(query.Length('ApPle'), 5)
    var p4 = assertQuery(query.Length('two words'), 9)

    return Promise.all([p1, p2, p3, p4])
  })

  test('lowercase', () => {
    var p1 = assertQuery(query.LowerCase(''), '')
    var p2 = assertQuery(query.LowerCase('A'), 'a')
    var p3 = assertQuery(query.LowerCase('ApPle'), 'apple')
    var p4 = assertQuery(query.LowerCase('İstanbul'), 'i̇stanbul')

    return Promise.all([p1, p2, p3, p4])
  })

  test('ltrim', () => {
    var p1 = assertQuery(query.LTrim(''), '')
    var p2 = assertQuery(query.LTrim('    A'), 'A')
    var p3 = assertQuery(query.LTrim('\t\n\t\n  Apple'), 'Apple')
    var p4 = assertQuery(query.LTrim(' A B C'), 'A B C')

    return Promise.all([p1, p2, p3, p4])
  })

  test('ngram', () => {
    return Promise.all([
      assertQuery(query.NGram('what'), ['w', 'wh', 'h', 'ha', 'a', 'at', 't']),
      assertQuery(query.NGram('what', 2, 3), ['wh', 'wha', 'ha', 'hat', 'at']),

      assertQuery(query.NGram(['john', 'doe']), [
        'j',
        'jo',
        'o',
        'oh',
        'h',
        'hn',
        'n',
        'd',
        'do',
        'o',
        'oe',
        'e',
      ]),
      assertQuery(query.NGram(['john', 'doe'], 3, 4), [
        'joh',
        'john',
        'ohn',
        'doe',
      ]),
    ])
  })

  test('repeat', () => {
    var p1 = assertQuery(query.Repeat('A'), 'AA')
    var p2 = assertQuery(query.Repeat('ABC', 3), 'ABCABCABC')

    return Promise.all([p1, p2])
  })

  test('replacestr', () => {
    var p1 = assertQuery(query.ReplaceStr('ABCDE', 'AB', 'AA'), 'AACDE')
    var p2 = assertQuery(
      query.ReplaceStr('One Fish Two Fish', 'Fish', 'Cat'),
      'One Cat Two Cat'
    )

    return Promise.all([p1, p2])
  })

  test('replacestrregex', () => {
    var p1 = assertQuery(query.ReplaceStrRegex('ABCDE', 'AB', 'AA'), 'AACDE')
    var p2 = assertQuery(
      query.ReplaceStrRegex('One Fish Two fish', '[Ff]ish', 'Cat'),
      'One Cat Two Cat'
    )

    return Promise.all([p1, p2])
  })

  test('rtrim', () => {
    var p1 = assertQuery(query.RTrim('A\t\n   '), 'A')
    var p2 = assertQuery(query.RTrim('ABC DE F '), 'ABC DE F')

    return Promise.all([p1, p2])
  })

  test('space', () => {
    var p1 = assertQuery(query.Space(0), '')
    var p2 = assertQuery(query.Space(5), '     ')

    return Promise.all([p1, p2])
  })

  test('substring', () => {
    var p1 = assertQuery(query.SubString('ABCDEF', -3), 'DEF')
    var p2 = assertQuery(query.SubString('ABCDEF', 0, 3), 'ABC')

    return Promise.all([p1, p2])
  })

  test('titlecase', () => {
    var p1 = assertQuery(
      query.TitleCase('one fISH tWo FISH'),
      'One Fish Two Fish'
    )
    var p2 = assertQuery(query.TitleCase('ABC DEF'), 'Abc Def')

    return Promise.all([p1, p2])
  })

  test('trim', () => {
    var p1 = assertQuery(query.Trim('   A   '), 'A')
    var p2 = assertQuery(query.Trim('\t\nABC DEF\t\n   '), 'ABC DEF')

    return Promise.all([p1, p2])
  })

  test('uppercase', () => {
    var p1 = assertQuery(query.UpperCase('a'), 'A')
    var p2 = assertQuery(query.UpperCase('abc def'), 'ABC DEF')

    return Promise.all([p1, p2])
  })

  test('format', () => {
    var p1 = assertQuery(
      query.Format('%3$s%1$s %2$s', 'DB', 'rocks', 'Fauna'),
      'FaunaDB rocks'
    )
    var p2 = assertQuery(query.Format('%.4f', 3.14), '3.1400')
    var p3 = assertQuery(
      query.Format('%s %d %.2f', 'Hey', 1995, 6.02),
      'Hey 1995 6.02'
    )
    var p4 = assertQuery(query.Format('always 100%%'), 'always 100%')

    return Promise.all([p1, p2, p3, p4])
  })

  // Time and date functions

  test('time', () => {
    var time = '1970-01-01T00:00:00.123456789Z'
    var p1 = assertQuery(query.Time(time), new FaunaTime(time))
    // 'now' refers to the current time.
    var p2 = client.query(query.Time('now')).then(function(result) {
      expect(result).toBeInstanceOf(FaunaTime)
    })

    return Promise.all([p1, p2])
  })

  test('epoch', () => {
    var p1 = assertQuery(
      query.Epoch(12, 'second'),
      new FaunaTime('1970-01-01T00:00:12Z')
    )
    var nanoTime = new FaunaTime('1970-01-01T00:00:00.123456789Z')
    var p2 = assertQuery(query.Epoch(123456789, 'nanosecond'), nanoTime)
    return Promise.all([p1, p2])
  })

  test('time_add', () => {
    var p1 = assertQuery(
      query.TimeAdd(query.Epoch(0, 'second'), 1, 'hour'),
      new FaunaTime('1970-01-01T01:00:00Z')
    )
    var p2 = assertQuery(
      query.TimeAdd(query.Date('1970-01-01'), 1, 'day'),
      new FaunaDate('1970-01-02')
    )

    return Promise.all([p1, p2])
  })

  test('time_subtract', () => {
    var p1 = assertQuery(
      query.TimeSubtract(query.Epoch(0, 'second'), 1, 'hour'),
      new FaunaTime('1969-12-31T23:00:00Z')
    )
    var p2 = assertQuery(
      query.TimeSubtract(query.Date('1970-01-01'), 1, 'day'),
      new FaunaDate('1969-12-31')
    )

    return Promise.all([p1, p2])
  })

  test('time_diff', () => {
    var p1 = assertQuery(
      query.TimeDiff(
        query.Epoch(0, 'second'),
        query.Epoch(1, 'second'),
        'second'
      ),
      1
    )
    var p2 = assertQuery(
      query.TimeDiff(query.Date('1970-01-01'), query.Date('1970-01-02'), 'day'),
      1
    )

    return Promise.all([p1, p2])
  })

  test('date', () => {
    return assertQuery(query.Date('1970-01-01'), new FaunaDate('1970-01-01'))
  })

  test('now', () => {
    return Promise.all([
      assertQuery(query.Equals(query.Now(), query.Time('now')), true),
      client.query(query.Now()).then(function(t0) {
        return client.query(query.Now()).then(function(t1) {
          return assertQuery(query.LTE(t0, t1, query.Now()), true)
        })
      }),
    ])
  })

  // Miscellaneous functions
  test('new_id', () => {
    return client.query(query.NewId()).then(function(res) {
      var parsed = parseInt(res)
      expect(parsed).not.toBe()
      expect(typeof parsed).toBe('number')
    })
  })

  test('index', () => {
    return client.query(query.Index('widgets_by_n')).then(function(res) {
      expect(res).toEqual(nIndexRef)
    })
  })

  test('collection', () => {
    return client.query(query.Collection('widgets')).then(function(res) {
      expect(res).toEqual(collectionRef)
    })
  })

  test('equals', () => {
    var p1 = assertQuery(query.Equals(1, 1, 1), true)
    var p2 = assertQuery(query.Equals(1, 1, 2), false)
    var p3 = assertQuery(query.Equals(1), true)
    var p4 = assertQuery(query.Equals({ a: 10, b: 20 }, { a: 10, b: 20 }), true)
    return Promise.all([p1, p2, p3, p4])
  })

  test('contains', () => {
    var obj = { a: { b: 1 } }
    var p1 = assertQuery(query.Contains(['a', 'b'], obj), true)
    var p2 = assertQuery(query.Contains('a', obj), true)
    var p3 = assertQuery(query.Contains(['a', 'c'], obj), false)
    return Promise.all([p1, p2, p3])
  })

<<<<<<< HEAD
  test('contains_value arrays', () => {
    var arr = [1, [2, 3]]
    var nestedArrValues = [[1], [2], [3]]
    var objectsInArray = [{ id: 1 }, { id: 2 }]

    var p1 = assertQuery(query.ContainsValue(1, arr), true)
    var p2 = assertQuery(query.ContainsValue([2, 3], arr), true)
    var p3 = assertQuery(query.ContainsValue([2], nestedArrValues), true)
    var p4 = assertQuery(query.ContainsValue({ id: 2 }, objectsInArray), true)
    var p5 = assertQuery(query.ContainsValue({ id: 3 }, objectsInArray), false)
    return Promise.all([p1, p2, p3, p4, p5])
  })

  test('contains_value object', () => {
    var obj = {
      guitar: 'trey',
      bass: 'mike',
      piano: 'paige',
      drums: 'fish',
      members: 4,
      instruments: ['guitar', 'bass', 'piano', 'drums'],
    }

    var nestedObj = {
      burger: {
        ingredients: {
          protein: 'beef',
        },
      },
      burrito: {
        ingredients: {
          protein: 'chicken',
        },
      },
    }

    var p1 = assertQuery(query.ContainsValue('trey', obj), true)
    var p2 = assertQuery(query.ContainsValue('kuroda', obj), false)

    var p3 = assertQuery(query.ContainsValue(4, obj), true)
    var p4 = assertQuery(query.ContainsValue(40, obj), false)

    var p5 = assertQuery(
      query.ContainsValue(['guitar', 'bass', 'piano', 'drums'], obj),
      true
    )
    var p6 = assertQuery(
      query.ContainsValue(
        {
          ingredients: {
            protein: 'beef',
          },
        },
        nestedObj
      ),
      true
    )
    return Promise.all([p1, p2, p3, p4, p5, p6])
  })

  test('contains_value refs', async () => {
    const docData = {
      data: {
        group: 'Run the Jewels',
        members: ['El-P', 'Killer Mike'],
      },
    }
    const newCollection = await client.query(
      query.CreateCollection({ name: 'drums' })
    )
    const newDoc = await client.query(query.Create(newCollection.ref, docData))

    assertQuery(query.ContainsValue(docData.data, newDoc), true)
    assertQuery(query.ContainsValue(newCollection.ref, newDoc.ref), true)
    assertQuery(query.ContainsValue(newCollection.ts, newDoc), false)
  })

  test('contains_value page', async () => {
    const page = await client.query(query.Paginate(query.Indexes()))
    const indexRef = await client.query(query.Index('widgets_by_m'))
    assertQuery(query.ContainsValue(indexRef, page.data), true)
  })

  test.only('contains_value scalar types', async () => {
    assertBadQuery(query.ContainsValue('a', 'abc'), errors.BadRequest)
    assertBadQuery(query.ContainsValue(true, true), errors.BadRequest)
    assertBadQuery(query.ContainsValue(1, 123), errors.BadRequest)
=======
  test('contains_field', () => {
    var obj = { band: 'phish', members: { trey: 'guitar', mike: 'bass' } }

    // Handles strings
    var queryOne = assertQuery(query.ContainsField('band', obj), true)

    // Does not find nested fields
    var queryTwo = assertQuery(query.ContainsField('trey', obj), false)

    // Rejects arrays
    var queryThree = assertBadQuery(
      query.ContainsField(['band'], obj),
      errors.BadRequest
    )

    // Rejects objects
    var queryFour = assertBadQuery(
      query.ContainsField({ members: { trey: 'guitar', mike: 'bass' } }, obj),
      errors.BadRequest
    )

    // Rejects numbers
    var queryFive = assertBadQuery(
      query.ContainsField(10, obj),
      errors.BadRequest
    )

    return Promise.all([queryOne, queryTwo, queryThree, queryFour, queryFive])
  })

  test('contains_path', () => {
    var obj = { a: { b: 1 } }
    var p1 = assertQuery(query.ContainsPath(['a', 'b'], obj), true)
    var p2 = assertQuery(query.ContainsPath('a', obj), true)
    var p3 = assertQuery(query.ContainsPath(['a', 'c'], obj), false)
    return Promise.all([p1, p2, p3])
>>>>>>> 8804e642
  })

  test('select', () => {
    var obj = { a: { b: 1 } }
    var p1 = assertQuery(query.Select('a', obj), { b: 1 })
    var p2 = assertQuery(query.Select(['a', 'b'], obj), 1)
    var p3 = assertQuery(query.Select('c', obj, null), null)
    var p4 = assertQuery(query.Select('c', obj, 'default'), 'default')
    var p5 = assertBadQuery(query.Select('c', obj), errors.NotFound)
    return Promise.all([p1, p2, p3, p4, p5])
  })

  test('select for array', () => {
    var arr = [1, 2, 3]
    var p1 = assertQuery(query.Select(2, arr), 3)
    var p2 = assertBadQuery(query.Select(3, arr), errors.NotFound)
    return Promise.all([p1, p2])
  })

  test('abs', () => {
    var p1 = assertQuery(query.Abs(10), 10)
    var p2 = assertQuery(query.Abs(-10), 10)
    return Promise.all([p1, p2])
  })

  test('add', () => {
    return assertQuery(query.Add(2, 3, 5), 10)
  })

  test('bitand', () => {
    var p1 = assertQuery(query.BitAnd(1, 0), 0)
    var p2 = assertQuery(query.BitAnd(7, 3), 3)
    return Promise.all([p1, p2])
  })

  test('bitnot', () => {
    var p1 = assertQuery(query.BitNot(0), -1)
    var p2 = assertQuery(query.BitNot(1), -2)
    return Promise.all([p1, p2])
  })

  test('bitor', () => {
    var p1 = assertQuery(query.BitOr(0, 1, 0, 1), 1)
    var p2 = assertQuery(query.BitOr(1, 2, 4), 7)
    return Promise.all([p1, p2])
  })

  test('bitxor', () => {
    var p1 = assertQuery(query.BitXor(0, 1), 1)
    var p2 = assertQuery(query.BitXor(1, 2, 4), 7)
    return Promise.all([p1, p2])
  })

  test('ceil', () => {
    var p1 = assertQuery(query.Ceil(1.2), 2)
    var p2 = assertQuery(query.Ceil(1.8), 2)
    return Promise.all([p1, p2])
  })

  test('divide', () => {
    // TODO: can't make this query because 2.0 === 2
    // await assertQuery(query.Divide(2, 3, 5), 2/15)
    var p1 = assertQuery(query.Divide(2), 2)
    var p2 = assertBadQuery(query.Divide(1, 0))
    return Promise.all([p1, p2])
  })

  test('floor', () => {
    var p1 = assertQuery(query.Floor(1.2), 1)
    var p2 = assertQuery(query.Floor(1.8), 1)
    return Promise.all([p1, p2])
  })

  test('max', () => {
    return assertQuery(query.Max(2, 3, 5, 4), 5)
  })

  test('min', () => {
    return assertQuery(query.Min(2, 3, 5, 4), 2)
  })

  test('modulo', () => {
    var p1 = assertQuery(query.Modulo(5, 2), 1)
    // This is (15 % 10) % 2
    var p2 = assertQuery(query.Modulo(15, 10, 2), 1)
    var p3 = assertQuery(query.Modulo(2), 2)
    var p4 = assertBadQuery(query.Modulo(1, 0))
    return Promise.all([p1, p2, p3, p4])
  })

  test('multiply', () => {
    return assertQuery(query.Multiply(2, 3, 5), 30)
  })

  test('round', () => {
    var p1 = assertQuery(query.Round(155.678, -1), 160)
    var p2 = assertQuery(query.Round(155.678, 0), 156)
    var p3 = assertQuery(query.Round(155.678, 1), 155.7)
    var p4 = assertQuery(query.Round(155.678, 2), 155.68)
    return Promise.all([p1, p2, p3, p4])
  })

  test('subtract', () => {
    var p1 = assertQuery(query.Subtract(2, 3, 5), -6)
    var p2 = assertQuery(query.Subtract(2), 2)
    return Promise.all([p1, p2])
  })

  test('sign', () => {
    var p1 = assertQuery(query.Sign(1.2), 1)
    var p2 = assertQuery(query.Sign(1.8), 1)
    return Promise.all([p1, p2])
  })

  test('sqrt', () => {
    var p1 = assertQuery(query.Sqrt(16), 4)
    var p2 = assertQuery(query.Sqrt(4), 2)
    return Promise.all([p1, p2])
  })

  test('trunc', () => {
    var p1 = assertQuery(query.Trunc(155.678, -1), 150)
    var p2 = assertQuery(query.Trunc(155.678, 0), 155)
    var p3 = assertQuery(query.Trunc(155.678, 1), 155.6)
    var p4 = assertQuery(query.Trunc(155.678, 2), 155.67)
    return Promise.all([p1, p2, p3, p4])
  })

  test('count, sum, mean', () => {
    const values = Array.from({ length: 100 }, (v, k) => k + 1) // array 1-100

    return client
      .query(query.CreateCollection({ name: 'math_collection' }))
      .then(function(coll) {
        return client
          .query(
            query.CreateIndex({
              name: 'math_collection_index',
              source: coll.ref,
              values: [{ field: ['data', 'value'] }],
              active: true,
            })
          )
          .then(function(index) {
            return client.query(
              query.Foreach(
                values,
                query.Lambda(
                  'i',
                  query.Create(coll.ref, { data: { value: query.Var('i') } })
                )
              )
            )
          })
          .then(function() {
            return Promise.all([
              assertQuery(query.Count(values), 100),
              assertQuery(query.Sum(values), 5050),
              assertQuery(query.Mean(values), 50.5),

              assertQuery(
                query.Count(query.Match(query.Index('math_collection_index'))),
                100
              ),
              assertQuery(
                query.Sum(query.Match(query.Index('math_collection_index'))),
                5050
              ),
              assertQuery(
                query.Mean(query.Match(query.Index('math_collection_index'))),
                50.5
              ),

              assertQuery(
                query.Select(
                  ['data'],
                  query.Count(
                    query.Paginate(
                      query.Match(query.Index('math_collection_index')),
                      { size: 1000 }
                    )
                  )
                ),
                [100]
              ),
              assertQuery(
                query.Select(
                  ['data'],
                  query.Sum(
                    query.Paginate(
                      query.Match(query.Index('math_collection_index')),
                      { size: 1000 }
                    )
                  )
                ),
                [5050]
              ),
              assertQuery(
                query.Select(
                  ['data'],
                  query.Mean(
                    query.Paginate(
                      query.Match(query.Index('math_collection_index')),
                      { size: 1000 }
                    )
                  )
                ),
                [50.5]
              ),
            ])
          })
      })
  })

  test('any, all', () => {
    var collName = util.randomString('collection_')
    var indexName = util.randomString('index_')

    return client
      .query(query.CreateCollection({ name: collName }))
      .then(function() {
        return client.query(
          query.CreateIndex({
            name: indexName,
            source: query.Collection(collName),
            active: true,
            terms: [{ field: ['data', 'foo'] }],
            values: [{ field: ['data', 'value'] }],
          })
        )
      })
      .then(function() {
        var coll = query.Collection(collName)

        return client.query(
          query.Do(
            query.Create(coll, { data: { foo: 'true', value: true } }),
            query.Create(coll, { data: { foo: 'true', value: true } }),
            query.Create(coll, { data: { foo: 'true', value: true } }),

            query.Create(coll, { data: { foo: 'false', value: false } }),
            query.Create(coll, { data: { foo: 'false', value: false } }),
            query.Create(coll, { data: { foo: 'false', value: false } }),

            query.Create(coll, { data: { foo: 'mixed', value: true } }),
            query.Create(coll, { data: { foo: 'mixed', value: false } }),
            query.Create(coll, { data: { foo: 'mixed', value: true } }),
            query.Create(coll, { data: { foo: 'mixed', value: false } })
          )
        )
      })
      .then(function() {
        var index = query.Index(indexName)
        var dataPath = ['data', 0]

        var p1 = assertQuery(query.Any([false, false, false]), false)
        var p2 = assertQuery(query.Any([true, false, true]), true)
        var p3 = assertQuery(
          query.Select(
            dataPath,
            query.Any(query.Paginate(query.Match(index, 'true')))
          ),
          true
        )
        var p4 = assertQuery(
          query.Select(
            dataPath,
            query.Any(query.Paginate(query.Match(index, 'false')))
          ),
          false
        )
        var p5 = assertQuery(
          query.Select(
            dataPath,
            query.Any(query.Paginate(query.Match(index, 'mixed')))
          ),
          true
        )
        var p6 = assertQuery(query.Any(query.Match(index, 'true')), true)
        var p7 = assertQuery(query.Any(query.Match(index, 'false')), false)
        var p8 = assertQuery(query.Any(query.Match(index, 'mixed')), true)

        var p9 = assertQuery(query.All([true, true, true]), true)
        var p10 = assertQuery(query.All([true, false, true]), false)
        var p11 = assertQuery(
          query.Select(
            dataPath,
            query.All(query.Paginate(query.Match(index, 'true')))
          ),
          true
        )
        var p12 = assertQuery(
          query.Select(
            dataPath,
            query.All(query.Paginate(query.Match(index, 'false')))
          ),
          false
        )
        var p13 = assertQuery(
          query.Select(
            dataPath,
            query.All(query.Paginate(query.Match(index, 'mixed')))
          ),
          false
        )
        var p14 = assertQuery(query.All(query.Match(index, 'true')), true)
        var p15 = assertQuery(query.All(query.Match(index, 'false')), false)
        var p16 = assertQuery(query.All(query.Match(index, 'mixed')), false)

        return Promise.all([
          p1,
          p2,
          p3,
          p4,
          p5,
          p6,
          p7,
          p8,
          p9,
          p10,
          p11,
          p12,
          p13,
          p14,
          p15,
          p16,
        ])
      })
  })

  test('acos', () => {
    return assertQuery(query.Trunc(query.Acos(0.5), 2), 1.04)
  })

  test('asin', () => {
    var p1 = assertQuery(query.Trunc(query.Asin(0.5), 2), 0.52)
    var p2 = assertQuery(query.Trunc(query.Asin(0), 2), 0)
    return Promise.all([p1, p2])
  })

  test('atan', () => {
    var p1 = assertQuery(query.Trunc(query.Atan(0.5), 2), 0.46)
    var p2 = assertQuery(query.Trunc(query.Atan(0), 2), 0)
    return Promise.all([p1, p2])
  })

  test('cos', () => {
    return assertQuery(query.Cos(0), 1)
  })

  test('cosh', () => {
    return assertQuery(query.Trunc(query.Cosh(7.6), 1), 999)
  })

  test('degres', () => {
    return assertQuery(query.Trunc(query.Degrees(6.29), 0), 360)
  })

  test('exp', () => {
    return assertQuery(query.Trunc(query.Exp(5), 0), 148)
  })

  test('hypot', () => {
    return assertQuery(query.Hypot(query.Hypot(3, 4), 0), 5)
  })

  test('ln', () => {
    return assertQuery(query.Trunc(query.Ln(1), 0), 0)
  })

  test('log', () => {
    return assertQuery(query.Trunc(query.Log(100), 0), 2)
  })

  test('pow', () => {
    return assertQuery(query.Pow(3, 2), 9)
  })

  test('radians', () => {
    return assertQuery(query.Trunc(query.Radians(360), 1), 6.2)
  })

  test('sin', () => {
    return assertQuery(query.Trunc(query.Sin(0), 0), 0)
  })

  test('sinh', () => {
    return assertQuery(query.Trunc(query.Sinh(4), 0), 27)
  })

  test('tan', () => {
    return assertQuery(query.Trunc(query.Tan(0), 0), 0)
  })

  test('tanh', () => {
    return assertQuery(query.Trunc(query.Tanh(100), 0), 1)
  })

  test('lt', () => {
    return assertQuery(query.LT(1, 2), true)
  })

  test('lte', () => {
    return assertQuery(query.LTE(1, 1), true)
  })

  test('gt', () => {
    return assertQuery(query.GT(2, 1), true)
  })

  test('gte', () => {
    return assertQuery(query.GTE(1, 1), true)
  })

  test('and', () => {
    var p1 = assertQuery(query.And(true, true, false), false)
    var p2 = assertQuery(query.And(true, true, true), true)
    var p3 = assertQuery(query.And(true), true)
    var p4 = assertQuery(query.And(false), false)
    return Promise.all([p1, p2, p3, p4])
  })

  test('or', () => {
    var p1 = assertQuery(query.Or(false, false, true), true)
    var p2 = assertQuery(query.Or(false, false, false), false)
    var p3 = assertQuery(query.Or(true), true)
    var p4 = assertQuery(query.Or(false), false)
    return Promise.all([p1, p2, p3, p4])
  })

  test('not', () => {
    var p1 = assertQuery(query.Not(true), false)
    var p2 = assertQuery(query.Not(false), true)
    return Promise.all([p1, p2])
  })

  test('to_string', () => {
    var p1 = assertQuery(query.ToString(42), '42')
    var p2 = assertQuery(query.ToString('42'), '42')
    return Promise.all([p1, p2])
  })

  test('to_number', () => {
    var p1 = assertQuery(query.ToNumber(42), 42)
    var p2 = assertQuery(query.ToNumber('42'), 42)
    return Promise.all([p1, p2])
  })

  test('to_object', () => {
    var obj = { k0: 10, k1: 20 }
    var p1 = assertQuery(query.ToObject([['k0', 10], ['k1', 20]]), obj)
    var collName = util.randomString('collection_')
    var indexName = util.randomString('index_')
    var p2 = client
      .query(query.CreateCollection({ name: collName }))
      .then(function() {
        return client.query(
          query.CreateIndex({
            name: indexName,
            active: true,
            source: query.Collection(collName),
            values: [{ field: ['data', 'key'] }, { field: ['data', 'value'] }],
          })
        )
      })
      .then(function() {
        return client.query(
          query.Do(
            query.Create(query.Collection(collName), {
              data: { key: 'k0', value: 10 },
            }),
            query.Create(query.Collection(collName), {
              data: { key: 'k1', value: 20 },
            })
          )
        )
      })
      .then(function() {
        return assertQuery(
          query.ToObject(
            query.Select(
              ['data'],
              query.Paginate(query.Match(query.Index(indexName)))
            )
          ),
          obj
        )
      })

    return Promise.all([p1, p2])
  })

  test('to_array', () => {
    return assertQuery(query.ToArray({ k0: 10, k1: 20 }), [
      ['k0', 10],
      ['k1', 20],
    ])
  })

  test('to_array_and_to_object', () => {
    var obj = { k0: 10, k1: 20 }
    return assertQuery(query.ToObject(query.ToArray(obj)), obj)
  })

  test('to_double', () => {
    var p1 = assertQuery(query.ToDouble(3.14), 3.14)
    var p2 = assertQuery(query.ToString(query.ToDouble(10)), '10.0')
    var p3 = assertQuery(query.ToDouble('3.14'), 3.14)
    return Promise.all([p1, p2, p3])
  })

  test('to_integer', () => {
    var p1 = assertQuery(query.ToString(query.ToInteger(10.0)), '10')
    var p2 = assertQuery(query.ToInteger('10'), 10)
    return Promise.all([p1, p2])
  })

  test('to_time', () => {
    return assertQuery(
      query.ToTime('1970-01-01T00:00:00Z'),
      new FaunaTime('1970-01-01T00:00:00Z')
    )
  })

  test('to_millis', () => {
    var p1 = assertQuery(query.ToMillis(query.Time('1970-01-01T00:00:00Z')), 0)
    var p2 = assertQuery(
      query.ToMillis(query.Epoch(2147483648000, 'millisecond')),
      2147483648000
    )
    var p3 = assertQuery(query.ToMillis(0), 0)
    var p4 = assertQuery(query.ToMillis(2147483648000000), 2147483648000)
    return Promise.all([p1, p2, p3, p4])
  })

  test('to_seconds', () => {
    var p1 = assertQuery(query.ToSeconds(query.Epoch(0, 'second')), 0)
    var p2 = assertQuery(
      query.ToSeconds(query.Epoch(2147483648, 'second')),
      2147483648
    )
    var p3 = assertQuery(query.ToSeconds(0), 0)
    var p4 = assertQuery(query.ToSeconds(2147483648000000), 2147483648)
    return Promise.all([p1, p2, p3, p4])
  })

  test('to_micros', () => {
    var p1 = assertQuery(query.ToMicros(query.Epoch(0, 'second')), 0)
    var p2 = assertQuery(
      query.ToMicros(query.Epoch(2147483648000000, 'microsecond')),
      2147483648000000
    )
    var p3 = assertQuery(query.ToMicros(0), 0)
    var p4 = assertQuery(query.ToMicros(2147483648000000), 2147483648000000)
    return Promise.all([p1, p2, p3, p4])
  })

  test('day_of_month', () => {
    var p1 = assertQuery(query.DayOfMonth(query.Epoch(0, 'second')), 1)
    var p2 = assertQuery(
      query.DayOfMonth(query.Epoch(2147483648, 'second')),
      19
    )
    var p3 = assertQuery(query.DayOfMonth(0), 1)
    var p4 = assertQuery(query.DayOfMonth(2147483648000000), 19)
    return Promise.all([p1, p2, p3, p4])
  })

  test('day_of_week', () => {
    var p1 = assertQuery(query.DayOfWeek(query.Epoch(0, 'second')), 4)
    var p2 = assertQuery(query.DayOfWeek(query.Epoch(2147483648, 'second')), 2)
    var p3 = assertQuery(query.DayOfWeek(0), 4)
    var p4 = assertQuery(query.DayOfWeek(2147483648000000), 2)
    return Promise.all([p1, p2, p3, p4])
  })

  test('day_of_year', () => {
    var p1 = assertQuery(query.DayOfYear(query.Epoch(0, 'second')), 1)
    var p2 = assertQuery(query.DayOfYear(query.Epoch(2147483648, 'second')), 19)
    var p3 = assertQuery(query.DayOfYear(0), 1)
    var p4 = assertQuery(query.DayOfYear(2147483648000000), 19)
    return Promise.all([p1, p2, p3, p4])
  })

  test('month', () => {
    var p1 = assertQuery(query.Month(query.Epoch(0, 'second')), 1)
    var p2 = assertQuery(query.Month(query.Epoch(2147483648, 'second')), 1)
    var p3 = assertQuery(query.Month(0), 1)
    var p4 = assertQuery(query.Month(2147483648000000), 1)
    return Promise.all([p1, p2, p3, p4])
  })

  test('year', () => {
    var p1 = assertQuery(query.Year(query.Epoch(0, 'second')), 1970)
    var p2 = assertQuery(query.Year(query.Epoch(2147483648, 'second')), 2038)
    var p3 = assertQuery(query.Year(0), 1970)
    var p4 = assertQuery(query.Year(2147483648000000), 2038)
    return Promise.all([p1, p2, p3, p4])
  })

  test('hour', () => {
    return assertQuery(query.Hour(query.Epoch(0, 'second')), 0)
  })

  test('minute', () => {
    return assertQuery(query.Minute(query.Epoch(0, 'second')), 0)
  })

  test('second', () => {
    return assertQuery(query.Second(query.Epoch(0, 'second')), 0)
  })

  test('to_date', () => {
    return assertQuery(query.ToDate('1970-01-01'), new FaunaDate('1970-01-01'))
  })

  test('ref', () => {
    return assertQuery(
      Ref(collectionRef, query.Concat(['123', '456'])),
      new values.Ref('123456', collectionRef)
    )
  })

  test('bytes', () => {
    return Promise.all([
      assertQuery(query.Bytes('AQIDBA=='), new Bytes('AQIDBA==')),
      assertQuery(
        query.Bytes(new Uint8Array([0, 0, 0, 0])),
        new Bytes('AAAAAA==')
      ),
      assertQuery(query.Bytes(new ArrayBuffer(4)), new Bytes('AAAAAA==')),
      assertQuery(new Bytes('AQIDBA=='), new Bytes('AQIDBA==')),
      assertQuery(new Uint8Array([0, 0, 0, 0]), new Bytes('AAAAAA==')),
      assertQuery(new ArrayBuffer(4), new Bytes('AAAAAA==')),
    ])
  })

  test('recursive refs', () => {
    return withNewDatabase().then(function(adminCli) {
      return createNewDatabase(adminCli, 'parent-db').then(function(parentCli) {
        return createNewDatabase(parentCli, 'child-db').then(function(
          childCli
        ) {
          return childCli
            .query(
              query.Do(
                query.CreateDatabase({ name: 'a_db' }),
                query.CreateCollection({ name: 'a_collection' }),
                query.CreateIndex({
                  name: 'a_index',
                  active: true,
                  source: query.Ref('collections'),
                }),
                query.CreateFunction({
                  name: 'a_function',
                  body: query.Query(function(a) {
                    return a
                  }),
                }),
                query.CreateRole({
                  name: 'a_role',
                  privileges: {
                    resource: query.Collections(),
                    actions: { read: true },
                  },
                }),
                query.Create(query.Ref('keys/123'), {
                  database: query.Database('a_db'),
                  role: 'server',
                })
              )
            )
            .then(function() {
              var childDb = query.Database('child-db')
              var childDbRef = new values.Ref('child-db', Native.DATABASES)
              var nestedDb = query.Database(
                'child-db',
                query.Database('parent-db')
              )
              var nestedCollection = query.Collection('a_collection', nestedDb)
              var nestedCollectionRef = new values.Ref(
                'a_collection',
                Native.COLLECTIONS,
                new values.Ref(
                  'child-db',
                  Native.DATABASES,
                  new values.Ref('parent-db', Native.DATABASES)
                )
              )

              return Promise.all([
                // Recursive from the top most database
                assertQueryWithClient(
                  adminCli,
                  query.Exists(nestedCollection),
                  true
                ),
                assertQueryWithClient(
                  adminCli,
                  query.Paginate(query.Collections(nestedDb)),
                  { data: [nestedCollectionRef] }
                ),

                // Non-recursive builtin references
                assertQueryWithClient(
                  childCli,
                  query.Paginate(query.Collections()),
                  { data: [new values.Ref('a_collection', Native.COLLECTIONS)] }
                ),
                assertQueryWithClient(
                  childCli,
                  query.Paginate(query.Databases()),
                  { data: [new values.Ref('a_db', Native.DATABASES)] }
                ),
                assertQueryWithClient(
                  childCli,
                  query.Paginate(query.Indexes()),
                  { data: [new values.Ref('a_index', Native.INDEXES)] }
                ),
                assertQueryWithClient(
                  childCli,
                  query.Paginate(query.Functions()),
                  { data: [new values.Ref('a_function', Native.FUNCTIONS)] }
                ),
                assertQueryWithClient(childCli, query.Paginate(query.Roles()), {
                  data: [new values.Ref('a_role', Native.ROLES)],
                }),
                assertQueryWithClient(childCli, query.Paginate(query.Keys()), {
                  data: [new values.Ref('123', Native.KEYS)],
                }),
                assertQueryWithClient(
                  childCli,
                  query.Paginate(query.Tokens()),
                  { data: [] }
                ),
                assertQueryWithClient(
                  childCli,
                  query.Paginate(query.Credentials()),
                  { data: [] }
                ),

                // Recursive built-in references
                assertQueryWithClient(
                  parentCli,
                  query.Paginate(query.Collections(childDb)),
                  {
                    data: [
                      new values.Ref(
                        'a_collection',
                        Native.COLLECTIONS,
                        childDbRef
                      ),
                    ],
                  }
                ),
                assertQueryWithClient(
                  parentCli,
                  query.Paginate(query.Databases(childDb)),
                  {
                    data: [
                      new values.Ref('a_db', Native.DATABASES, childDbRef),
                    ],
                  }
                ),
                assertQueryWithClient(
                  parentCli,
                  query.Paginate(query.Indexes(childDb)),
                  {
                    data: [
                      new values.Ref('a_index', Native.INDEXES, childDbRef),
                    ],
                  }
                ),
                assertQueryWithClient(
                  parentCli,
                  query.Paginate(query.Functions(childDb)),
                  {
                    data: [
                      new values.Ref(
                        'a_function',
                        Native.FUNCTIONS,
                        childDbRef
                      ),
                    ],
                  }
                ),
                assertQueryWithClient(
                  parentCli,
                  query.Paginate(query.Roles(childDb)),
                  { data: [new values.Ref('a_role', Native.ROLES, childDbRef)] }
                ),
                assertQueryWithClient(
                  parentCli,
                  query.Paginate(query.Keys(childDb)),
                  {
                    data: [
                      new values.Ref(
                        '123',
                        new values.Ref('keys', null, childDbRef)
                      ),
                    ],
                  }
                ),
                assertQueryWithClient(
                  parentCli,
                  query.Paginate(query.Tokens(childDb)),
                  { data: [] }
                ),
                assertQueryWithClient(
                  parentCli,
                  query.Paginate(query.Credentials(childDb)),
                  { data: [] }
                ),
              ])
            })
        })
      })
    })
  })

  test('nested ref from string', () => {
    return assertQuery(
      query.Ref('collections/widget/123'),
      new values.Ref('123', new values.Ref('widget', Native.COLLECTIONS))
    )
  })

  test('move database', () => {
    const db_move = query.Database('db_move')
    const db_destination = query.Database('db_destination')

    return withNewDatabase().then(function(adminCli) {
      return createNewDatabase(adminCli, 'db_move').then(function(dbMoveCli) {
        return createNewDatabase(adminCli, 'db_destination').then(function(
          dbDestinationCli
        ) {
          return adminCli
            .query(query.MoveDatabase(db_move, db_destination))
            .then(function() {
              return Promise.all([
                assertQueryWithClient(adminCli, query.Exists(db_move), false),
                assertQueryWithClient(
                  adminCli,
                  query.Exists(db_destination),
                  true
                ),
                assertQueryWithClient(
                  dbDestinationCli,
                  query.Exists(db_move),
                  true
                ),
              ])
            })
        })
      })
    })
  })

  test('documents', async () => {
    const results = await client.query(
      query.Paginate(query.Documents(query.Collection('widgets')))
    )

    expect(results.data).toHaveLength(20)
  })

  test.only('reverse', async () => {
    // Array
    const numArray = [1, 2, 3]

    // Single page
    const databases = await client.query(query.Paginate(query.Indexes()))
    const reverseDBs = await client.query(
      query.Reverse(query.Paginate(query.Indexes()))
    )

    // Multi Page
    const anderson = await client.query(
      query.Create(query.Collection('widgets'), {
        data: {
          name: 'anderson paak',
          n: 100,
        },
      })
    )

    const chance = await client.query(
      query.Create(query.Collection('widgets'), {
        data: {
          name: 'chance the rapper',
          n: 100,
        },
      })
    )

    const kendrick = await client.query(
      query.Create(query.Collection('widgets'), {
        data: {
          name: 'kendrick lamar',
          n: 100,
        },
      })
    )

    const multiPage = await client.query(
      query.Paginate(query.Match(query.Index('widgets_by_n'), 100), {
        size: 2,
        after: [anderson.ref],
      })
    )

    const reverseMultiPage = await client.query(
      query.Reverse(
        query.Paginate(query.Match(query.Index('widgets_by_n'), 100), {
          size: 2,
          after: [anderson.ref],
        })
      )
    )

    // Set
    const documentsSet = await client.query(
      query.Paginate(query.Documents(query.Collection('widgets')))
    )
    const reverseDocumentsSet = await client.query(
      query.Paginate(
        query.Reverse(query.Documents(query.Collection('widgets')))
      )
    )

    assertQuery(query.Reverse(numArray), numArray.reverse())
    expect(databases.data).toEqual(reverseDBs.data.reverse())
    expect(documentsSet.data).toEqual(reverseDocumentsSet.data.reverse())
    expect(multiPage.data).toEqual(reverseMultiPage.data.reverse())
  })

  // Check arity of all query functions

  test('arity', () => {
    // By default assume all functions should have strict arity
    var testParams = {
      Ref: [3, 'from 1 to 2'],
      Do: [0, 'at least 1'],
      Lambda: [3, 'from 1 to 2'],
      Call: [0, 'at least 1'],
      Get: [3, 'from 1 to 2'],
      Paginate: [3, 'from 1 to 2'],
      Exists: [3, 'from 1 to 2'],
      Create: [3, 'from 1 to 2'],
      Match: [0, 'at least 1'],
      Union: [0, 'at least 1'],
      Merge: [0, 'from 2 to 3'],
      Intersection: [0, 'at least 1'],
      Difference: [0, 'at least 1'],
      Format: [0, 'at least 1'],
      Concat: [0, 'at least 1'],
      Casefold: [0, 'at least 1'],
      FindStr: [0, 'from 2 to 3'],
      FindStrRegex: [0, 'from 2 to 4'],
      NGram: [0, 'from 1 to 3'],
      Repeat: [0, 'from 1 to 2'],
      ReplaceStrRegex: [0, 'from 3 to 4'],
      SubString: [0, 'from 1 to 3'],
      Equals: [0, 'at least 1'],
      Select: [4, 'from 2 to 3'],
      Add: [0, 'at least 1'],
      BitAnd: [0, 'at least 1'],
      BitOr: [0, 'at least 1'],
      BitXor: [0, 'at least 1'],
      Divide: [0, 'at least 1'],
      Max: [0, 'at least 1'],
      Min: [0, 'at least 1'],
      Modulo: [0, 'at least 1'],
      Multiply: [0, 'at least 1'],
      Round: [0, 'at least 1'],
      Subtract: [0, 'at least 1'],
      Trunc: [0, 'at least 1'],
      Hypot: [0, 'at least 1'],
      Pow: [0, 'at least 1'],
      LT: [0, 'at least 1'],
      LTE: [0, 'at least 1'],
      GT: [0, 'at least 1'],
      GTE: [0, 'at least 1'],
      And: [0, 'at least 1'],
      Or: [0, 'at least 1'],
      Index: [3, 'from 1 to 2'],
      Class: [3, 'from 1 to 2'],
      Collection: [3, 'from 1 to 2'],
      Database: [3, 'from 1 to 2'],
      Function: [3, 'from 1 to 2'],
      Role: [3, 'from 1 to 2'],
      Classes: [2, 'up to 1'],
      Collections: [2, 'up to 1'],
      Databases: [2, 'up to 1'],
      Indexes: [2, 'up to 1'],
      Functions: [2, 'up to 1'],
      Roles: [2, 'up to 1'],
      Keys: [2, 'up to 1'],
      Tokens: [2, 'up to 1'],
      Credentials: [2, 'up to 1'],
    }

    for (var fun in query) {
      var params = testParams[fun] || [],
        arity = params[0] !== undefined ? params[0] : 100,
        errorMessage = new RegExp(
          'Function requires ' +
            (params[1] || '\\d+') +
            ' arguments but ' +
            arity +
            ' were given'
        )
      expect(function() {
        query[fun].apply(null, new Array(arity))
      }).toThrow()
    }
  })

  // Helpers

  test('varargs', () => {
    // Works for lists too
    var p1 = assertQuery(query.Add([2, 3, 5]), 10)
    // Works for a variable equal to a list
    var p2 = assertQuery(
      query.Let({ x: [2, 3, 5] }, query.Add(query.Var('x'))),
      10
    )
    return Promise.all([p1, p2])
  })
}, 10000)

function withNewDatabase() {
  return util.rootClient
    .query(
      query.CreateKey({
        database: util.dbRef,
        role: 'admin',
      })
    )
    .then(function(adminKey) {
      var adminCli = util.getClient({ secret: adminKey.secret })
      return createNewDatabase(adminCli, util.randomString('sub_db_'))
    })
}

function createNewDatabase(client, name) {
  return client.query(query.CreateDatabase({ name: name })).then(function() {
    return client
      .query(query.CreateKey({ database: query.Database(name), role: 'admin' }))
      .then(function(key) {
        return util.getClient({ secret: key.secret })
      })
  })
}

function create(data) {
  if (typeof data === 'undefined') {
    data = {}
  }

  if (data.n === undefined) {
    data.n = 0
  }

  return client.query(query.Create(collectionRef, { data: data }))
}

function createThimble(data) {
  return client.query(query.Create(thimbleCollectionRef, { data: data }))
}

function nSet(n) {
  return query.Match(nIndexRef, n)
}

function mSet(m) {
  return query.Match(mIndexRef, m)
}

function assertQueryWithClient(client, query, expected) {
  return client.query(query).then(function(result) {
    expect(result).toEqual(expected)
  })
}

function assertQuery(query, expected) {
  return assertQueryWithClient(client, query, expected)
}

function assertBadQuery(query, errorType) {
  if (typeof errorType === 'undefined') {
    errorType = errors.BadRequest
  }

  return util.assertRejected(client.query(query), errorType)
}

function assertSet(set, expected) {
  return getSetContents(set).then(function(result) {
    expect(result).toEqual(expected)
  })
}

function getSetContents(set) {
  return client
    .query(query.Paginate(set, { size: 1000 }))
    .then(function(result) {
      return result.data
    })
}

function range(start, end) {
  var values = []

  for (var i = start; i <= end; i++) values.push(i)

  return values
}

function pluckRef(response) {
  return response.ref
}<|MERGE_RESOLUTION|>--- conflicted
+++ resolved
@@ -1492,7 +1492,6 @@
     return Promise.all([p1, p2, p3])
   })
 
-<<<<<<< HEAD
   test('contains_value arrays', () => {
     var arr = [1, [2, 3]]
     var nestedArrValues = [[1], [2], [3]]
@@ -1580,7 +1579,8 @@
     assertBadQuery(query.ContainsValue('a', 'abc'), errors.BadRequest)
     assertBadQuery(query.ContainsValue(true, true), errors.BadRequest)
     assertBadQuery(query.ContainsValue(1, 123), errors.BadRequest)
-=======
+  })
+
   test('contains_field', () => {
     var obj = { band: 'phish', members: { trey: 'guitar', mike: 'bass' } }
 
@@ -1617,7 +1617,6 @@
     var p2 = assertQuery(query.ContainsPath('a', obj), true)
     var p3 = assertQuery(query.ContainsPath(['a', 'c'], obj), false)
     return Promise.all([p1, p2, p3])
->>>>>>> 8804e642
   })
 
   test('select', () => {
