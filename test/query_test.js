'use strict';

var assert = require('chai').assert;
var errors = require('../src/errors');
var objects = require('../src/objects');
var query = require('../src/query');
var util = require('./util');
var Promise = require('es6-promise').Promise;

var FaunaDate = objects.FaunaDate,
  FaunaTime = objects.FaunaTime,
  Ref = objects.Ref,
  SetRef = objects.SetRef;

var client;

var classRef, nIndexRef, mIndexRef, refN1, refM1, refN1M1, thimbleClassRef;

describe('query', function () {
  this.timeout(10000);
  before(function () {
    // Hideous way to ensure that the client is initialized.
    client = util.client();

    return client.post('classes', { name: 'widgets' }).then(function (instance) {
      classRef = instance.ref;

      var nIndexRefP = client.query(query.create(new Ref('indexes'), query.quote({
        name: 'widgets_by_n',
        source: classRef,
        terms: [ { 'field': ['data', 'n'] }]
      }))).then(function(i) { nIndexRef = i.ref; });

      var mIndexRefP = client.query(query.create(new Ref('indexes'), query.quote({
        name: 'widgets_by_m',
        source: classRef,
        terms: [ { 'field': ['data', 'm'] }]
      }))).then(function(i) { mIndexRef = i.ref; });

      return Promise.all([nIndexRefP, mIndexRefP]).then(function() {
<<<<<<< HEAD
        var createP = create({ n: 1 }).then(function (i) {
          refN1 = i.ref;
          return create({ m: 1 });
        }).then(function (i) {
          refM1 = i.ref;
          return create({ n: 1, m: 1 });
        }).then(function (i) { refN1M1 = i.ref; });
        var thimbleClassRefP = client.post('classes', { name: 'thimbles' }).then(function (i) { thimbleClassRef = i.ref; });

        return Promise.all([createP, thimbleClassRefP]);
=======
        var instanceP = create({ n: 1 }).then(function (i) { refN1 = i.ref; }).then(function () {
         return create({ m: 1 });
        }).then(function (i) { refM1 = i.ref; }).then(function() {
          return create({ n: 1, m: 1 })
        }).then(function (i) { refN1M1 = i.ref; });
        
        var thimbleClassRefP = client.post('classes', { name: 'thimbles' }).then(function (i) { thimbleClassRef = i.ref; });
        return Promise.all([instanceP, thimbleClassRefP]);
>>>>>>> d0065448
      });
    });
  });

  // Basic forms

  it('let/var', function () {
    return assertQuery(query.let_expr({ x: 1 }, query.variable('x')), 1);
  });

  it('if', function () {
    var p1 = assertQuery(query.if_expr(true, 't', 'f'), 't');
    var p2 = assertQuery(query.if_expr(false, 't', 'f'), 'f');
    return Promise.all([p1, p2]);
  });

  it('do', function () {
    return create().then(function (i) {
      var ref = i.ref;
      return assertQuery(query.do_expr(query.delete_expr(ref), 1), 1).then(function () {
        assertQuery(query.exists(ref), false);
      });
    });
  });

  it('object', function () {
    var obj = query.object({ x: query.let_expr({ x: 1 }, query.variable('x')) });
    return assertQuery(obj, { x: 1 });
  });

  it('quote', function () {
    var quoted = query.let_expr({ x: 1 }, query.variable('x'));
    return assertQuery(query.quote(quoted), quoted);
  });

  it('lambda', function () {
    assert.throws(function () { query.lambda(function () { return 0; } ); });

    assert.deepEqual(
      query.lambda(function (a) { return query.add(a, a); }),
      { lambda: 'a', expr: { add: [{ var: 'a' }, { var: 'a' }] } });

    var multi_args = query.lambda(function (a, b) { return [b, a]; });
    assert.deepEqual(multi_args, {
      lambda: ['a', 'b'],
      expr: [{ var: 'b' }, { var: 'a' }]
    });

    // function() works too
    assert.deepEqual(multi_args, query.lambda(function (a, b) { return [b, a]; }));

    return assertQuery(query.map([[1, 2], [3, 4]], multi_args), [[2, 1], [4, 3]]);
  });

  // Collection functions

  it('map', function () {
    var p1 = assertQuery(query.map([1, 2, 3], function (a) { return query.multiply([2, a]); } ), [2, 4, 6]);
    // Should work for manually constructed lambda too.
    var p2 = assertQuery(
      query.map([1, 2, 3], query.lambda_expr('a', query.multiply([2, query.variable('a')]))),
      [2, 4, 6]);

    var page = query.paginate(nSet(1));
    var ns = query.map(page, function (a) { return query.select(['data', 'n'], query.get(a)); });
    var p3 = assertQuery(ns, { data: [1, 1] });
    return Promise.all([p1, p2, p3]);
  });

  it('foreach', function () {
    return Promise.all([create(), create()]).then(function (results) {
      return [results[0].ref, results[1].ref];
    }).then(function (refs) {
      return client.query(query.foreach(refs, query.delete_expr)).then(function() {
        var rv = [];
        refs.forEach(function(ref) {
          rv.push(assertQuery(query.exists(ref), false));
        });

        return Promise.all(rv);
      });
    });
  });

  it('filter', function () {
    var p1 = assertQuery(query.filter([1, 2, 3, 4], function (a) { return query.equals(query.modulo(a, 2), 0); } ), [2, 4]);

    // Works on page too
    var page = query.paginate(nSet(1));
    var refsWithM = query.filter(page, function (a) {
      return query.contains(['data', 'm'], query.get(a));
    });
    var p2 = assertQuery(refsWithM, { data: [refN1M1] });

    return Promise.all([p1, p2]);
  });

  it('take', function () {
    var p1 = assertQuery(query.take(1, [1, 2]), [1]);
    var p2 = assertQuery(query.take(3, [1, 2]), [1, 2]);
    var p3 = assertQuery(query.take(-1, [1, 2]), []);

    return Promise.all([p1, p2, p3]);
  });

  it('drop', function () {
    var p1 = assertQuery(query.drop(1, [1, 2]), [2]);
    var p2 = assertQuery(query.drop(3, [1, 2]), []);
    var p3 = assertQuery(query.drop(-1, [1, 2]), [1, 2]);

    return Promise.all([p1, p2, p3]);
  });

  it('prepend', function () {
    var p1 = assertQuery(query.prepend([1, 2, 3], [4, 5, 6]), [1, 2, 3, 4, 5, 6]);
    // Fails for non-array.
    var p2 = assertBadQuery(query.prepend([1, 2], 'foo'));

    return Promise.all([p1, p2]);
  });

  it('append', function () {
    var p1 = assertQuery(query.append([4, 5, 6], [1, 2, 3]), [1, 2, 3, 4, 5, 6]);
    // Fails for non-array.
    var p2 = assertBadQuery(query.append([1, 2], 'foo'));

    return Promise.all([p1, p2]);
  });

  // Read functions

  it('get', function () {
    return create().then(function (instance) {
      return assertQuery(query.get(instance.ref), instance);
    });
  });

  it('paginate', function () {
    var testSet = nSet(1);
    var p1 = assertQuery(query.paginate(testSet), { data: [refN1, refN1M1] });
    var p2 = assertQuery(query.paginate(testSet, { size: 1 }), { data: [refN1], after: [refN1M1] });
    var p3 = assertQuery(query.paginate(testSet, { sources: true }), {
      data: [
        { sources: [new SetRef(testSet)], value: refN1 },
        { sources: [new SetRef(testSet)], value: refN1M1 }
      ]
    });

    return Promise.all([p1, p2, p3]);
  });

  it('exists', function () {
    return create().then(function (i) {
      var ref = i.ref;
      return assertQuery(query.exists(ref), true).then(function() {
        return client.query(query.delete_expr(ref));
      }).then(function() {
        return assertQuery(query.exists(ref), false);
      });
    });
  });

  it('count', function () {
    var p1 = create({ n: 123 });
    var p2 = create({ n: 123 });
    var instances = nSet(123);
    // `count` is currently only approximate. Should be 2.
    return Promise.all([p1, p2]).then(function() {
      return client.query(query.count(instances)).then(function (count) {
        assert.typeOf(count, 'number');
      });
    });
  });

  // Write functinos

  it('create', function () {
    return create().then(function (instance) {
      assert('ref' in instance);
      assert('ts' in instance);
      assert.deepEqual(instance.class, classRef);
    });
  });

  it('update', function () {
    return create().then(function (i) {
      var ref = i.ref;
      return client.query(query.update(ref, query.quote({ data: { m: 9 } })));
    }).then(function (got) {
      assert.deepEqual(got.data, { n: 0, m: 9 });
    });
  });

  it('replace', function () {
    return create().then(function (i) {
      var ref = i.ref;
      return client.query(query.replace(ref, query.quote({ data: { m: 9 } })));
    }).then(function (got) {
      assert.deepEqual(got.data, { m: 9 });
    });
  });

  it('delete', function () {
    return create().then(function (i) {
      var ref = i.ref;
      client.query(query.delete_expr(ref)).then(function () {
        assertQuery(query.exists(ref), false);
      });
    });
  });

  it('insert', function () {
    return createThimble({ weight: 1 }).then(function (instance) {
      var ref = instance.ref;
      var ts = instance.ts;
      var prevTs = ts - 1;

      var inserted = query.quote({ data: { weight: 0 } });

      return client.query(query.insert(ref, prevTs, 'create', inserted)).then(function () {
        return client.query(query.get(ref, prevTs));
      }).then(function (old) {
        assert.deepEqual(old.data, { weight: 0 });
      });
    });
  });

  it('remove', function () {
    return createThimble({ weight: 0 }).then(function (instance) {
      var ref = instance.ref;

      return client.query(query.replace(ref, query.quote({ data: { weight: 1 } }))).then(function (newInstance) {
        return assertQuery(query.get(ref), newInstance).then(function () {
          return client.query(query.remove(ref, newInstance.ts, 'create'));
        }).then(function () {
          return assertQuery(query.get(ref), instance);
        });
      });
    });
  });

  // Sets

  it('match', function () {
    return assertSet(nSet(1), [refN1, refN1M1]);
  });

  it('union', function () {
    return assertSet(query.union(nSet(1), mSet(1)), [refN1, refM1, refN1M1]);
  });

  it('intersection', function () {
    return assertSet(query.intersection(nSet(1), mSet(1)), [refN1M1]);
  });

  it('difference', function () {
    return assertSet(query.difference(nSet(1), mSet(1)), [refN1]); // but not refN1M1
  });

  it('join', function () {
    return create({ n: 12 }).then(function(res1) {
      return create({ n: 12 }).then(function(res2) {
        return [res1.ref, res2.ref];
      });
    }).then(function(referenced) {
      return create({ m: referenced[0] }).then(function(res1) {
        return create({ m: referenced[1] }).then(function(res2) {
          return [res1.ref, res2.ref];
        });
      }).then(function (referencers) {
        var source = nSet(12);

        var p1 = assertSet(source, referenced);

        // For each obj with n=12, get the set of elements whose data.m refers to it.
        var joined = query.join(source, function (a) { return query.match(mIndexRef, a); });
        var p2 = assertSet(joined, referencers);
        return Promise.all([p1, p2]);
      });
    });
  });

  // Authentication

  it('login/logout', function () {
    return client.query(query.create(classRef, query.quote({ credentials: { password: 'sekrit' } }))).then(function (result) {
      var instanceRef = result.ref;
      return client.query(query.login(instanceRef, query.quote({ password: 'sekrit' }))).then(function (result2) {
        var secret = result2.secret;
        var instanceClient = util.getClient({ secret: { user: secret } });

        return instanceClient.query(query.select('ref', query.get(new Ref('classes/widgets/self')))).then(function (result3) {
          assert.deepEqual(result3, instanceRef);

          return instanceClient.query(query.logout(true));
        }).then(function (logoutResult) {
          assert.isTrue(logoutResult);
        });
      });
    });
  });

  it('identify', function () {
    return client.query(query.create(classRef, query.quote({ credentials: { password: 'sekrit' } }))).then(function (result) {
      var instanceRef = result.ref;
      return assertQuery(query.identify(instanceRef, 'sekrit'), true);
    });
  });

  // String functions

  it('concat', function () {
    var p1 = assertQuery(query.concat(['a', 'b', 'c']), 'abc');
    var p2 = assertQuery(query.concat([]), '');
    var p3 = assertQuery(query.concat(['a', 'b', 'c'], '.'), 'a.b.c');

    return Promise.all([p1, p2, p3]);
  });

  it('casefold', function () {
    return assertQuery(query.casefold('Hen Wen'), 'hen wen');
  });

  // Time and date functions

  it('time', function () {
    var time = '1970-01-01T00:00:00.123456789Z';
    var p1 = assertQuery(query.time(time), new FaunaTime(time));
    // 'now' refers to the current time.
    var p2 = client.query(query.time('now')).then(function (result) {
      assert.instanceOf(result, FaunaTime);
    });

    return Promise.all([p1, p2]);
  });

  it('epoch', function () {
    var p1 = assertQuery(query.epoch(12, 'second'), new FaunaTime('1970-01-01T00:00:12Z'));
    var nanoTime = new FaunaTime('1970-01-01T00:00:00.123456789Z');
    var p2 = assertQuery(query.epoch(123456789, 'nanosecond'), nanoTime);
    return Promise.all([p1, p2]);
  });

  it('date', function () {
    return assertQuery(query.date('1970-01-01'), new FaunaDate('1970-01-01'));
  });

  // Miscellaneous functions

  it('equals', function () {
    var p1 = assertQuery(query.equals(1, 1, 1), true);
    var p2 = assertQuery(query.equals(1, 1, 2), false);
    var p3 = assertQuery(query.equals(1), true);
    var p4 = assertBadQuery(query.equals());
    return Promise.all([p1, p2, p3, p4]);
  });

  it('contains', function () {
    var obj = query.quote({ a: { b: 1 } });
    var p1 = assertQuery(query.contains(['a', 'b'], obj), true);
    var p2 = assertQuery(query.contains('a', obj), true);
    var p3 = assertQuery(query.contains(['a', 'c'], obj), false);
    return Promise.all([p1, p2, p3]);
  });

  it('select', function () {
    var obj = query.quote({ a: { b: 1 } });
    var p1 = assertQuery(query.select('a', obj), { b: 1 });
    var p2 = assertQuery(query.select(['a', 'b'], obj), 1);
    var p3 = assertQuery(query.selectWithDefault('c', obj, null), null);
    var p4 = assertBadQuery(query.select('c', obj), errors.NotFound);
    return Promise.all([p1, p2, p3, p4]);
  });

  it('select for array', function () {
    var arr = [1, 2, 3];
    var p1 = assertQuery(query.select(2, arr), 3);
    var p2 = assertBadQuery(query.select(3, arr), errors.NotFound);
    return Promise.all([p1, p2]);
  });

  it('add', function () {
    var p1 = assertQuery(query.add(2, 3, 5), 10);
    var p2 = assertBadQuery(query.add());
    return Promise.all([p1, p2]);
  });

  it('multiply', function () {
    var p1 = assertQuery(query.multiply(2, 3, 5), 30);
    var p2 = assertBadQuery(query.multiply());
    return Promise.all([p1, p2]);
  });

  it('subtract', function () {
    var p1 = assertQuery(query.subtract(2, 3, 5), -6);
    var p2 = assertQuery(query.subtract(2), 2);
    var p3 = assertBadQuery(query.subtract());
    return Promise.all([p1, p2, p3]);
  });

  it('divide', function () {
    // TODO: can't make this query because 2.0 === 2
    // await assertQuery(query.divide(2, 3, 5), 2/15)
    var p1 = assertQuery(query.divide(2), 2);
    var p2 = assertBadQuery(query.divide(1, 0));
    var p3 = assertBadQuery(query.divide());
    return Promise.all([p1, p2, p3]);
  });

  it('modulo', function () {
    var p1 = assertQuery(query.modulo(5, 2), 1);
    // This is (15 % 10) % 2
    var p2 = assertQuery(query.modulo(15, 10, 2), 1);
    var p3 = assertQuery(query.modulo(2), 2);
    var p4 = assertBadQuery(query.modulo(1, 0));
    var p5 = assertBadQuery(query.modulo());
    return Promise.all([p1, p2, p3, p4, p5]);
  });

  it('lt', function () {
    return assertQuery(query.lt(1, 2), true);
  });

  it('lte', function () {
    return assertQuery(query.lte(1, 1), true);
  });

  it('gt', function () {
    return assertQuery(query.gt(2, 1), true);
  });

  it('gte', function () {
    return assertQuery(query.gte(1, 1), true);
  });

  it('and', function () {
    var p1 = assertQuery(query.and(true, true, false), false);
    var p2 = assertQuery(query.and(true, true, true), true);
    var p3 = assertQuery(query.and(true), true);
    var p4 = assertQuery(query.and(false), false);
    var p5 = assertBadQuery(query.and());
    return Promise.all([p1, p2, p3, p4, p5]);
  });

  it('or', function () {
    var p1 = assertQuery(query.or(false, false, true), true);
    var p2 = assertQuery(query.or(false, false, false), false);
    var p3 = assertQuery(query.or(true), true);
    var p4 = assertQuery(query.or(false), false);
    var p5 = assertBadQuery(query.or());
    return Promise.all([p1, p2, p3, p4, p5]);
  });

  it('not', function () {
    var p1 = assertQuery(query.not(true), false);
    var p2 = assertQuery(query.not(false), true);
    return Promise.all([p1, p2]);
  });

  // Helpers

  it('varargs', function () {
    // Works for lists too
    var p1 = assertQuery(query.add([2, 3, 5]), 10);
    // Works for a variable equal to a list
    var p2 = assertQuery(query.let_expr({ x: [2, 3, 5] }, query.add(query.variable('x'))), 10);
    return Promise.all([p1, p2]);
  });
});

function create(data) {
  if (typeof data === 'undefined') {
    data = {};
  }

  if (data.n === undefined) {
    data.n = 0;
  }

  return client.query(query.create(classRef, query.quote({ data: data })));
}
function createThimble(data) {
  return client.query(query.create(thimbleClassRef, query.quote({ data: data })));
}

function nSet(n) {
  return query.match(nIndexRef, n);
}
function mSet(m) {
  return query.match(mIndexRef, m);
}

function assertQuery(query, expected) {
  return client.query(query).then(function (result) {
    assert.deepEqual(result, expected);
  });
}

function assertBadQuery(query, errorType) {
  if (typeof errorType === 'undefined') {
    errorType = errors.BadRequest;
  }

  return util.assertRejected(client.query(query), errorType);
}

function assertSet(set, expected) {
  return getSetContents(set).then(function (result) {
    assert.deepEqual(result, expected);
  });
}

function getSetContents(set) {
  return client.query(query.paginate(set, { size: 1000 })).then(function (result) {
    return result.data;
  });
}<|MERGE_RESOLUTION|>--- conflicted
+++ resolved
@@ -38,7 +38,6 @@
       }))).then(function(i) { mIndexRef = i.ref; });
 
       return Promise.all([nIndexRefP, mIndexRefP]).then(function() {
-<<<<<<< HEAD
         var createP = create({ n: 1 }).then(function (i) {
           refN1 = i.ref;
           return create({ m: 1 });
@@ -49,16 +48,6 @@
         var thimbleClassRefP = client.post('classes', { name: 'thimbles' }).then(function (i) { thimbleClassRef = i.ref; });
 
         return Promise.all([createP, thimbleClassRefP]);
-=======
-        var instanceP = create({ n: 1 }).then(function (i) { refN1 = i.ref; }).then(function () {
-         return create({ m: 1 });
-        }).then(function (i) { refM1 = i.ref; }).then(function() {
-          return create({ n: 1, m: 1 })
-        }).then(function (i) { refN1M1 = i.ref; });
-        
-        var thimbleClassRefP = client.post('classes', { name: 'thimbles' }).then(function (i) { thimbleClassRef = i.ref; });
-        return Promise.all([instanceP, thimbleClassRefP]);
->>>>>>> d0065448
       });
     });
   });
