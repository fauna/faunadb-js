--- conflicted
+++ resolved
@@ -1961,7 +1961,6 @@
 /**
  * See the [docs](https://app.fauna.com/documentation/reference/queryapi#miscellaneous-functions).
  *
-<<<<<<< HEAD
  * @param {module:query~ExprArg} value
  *   Represent the value we want to search for.
  * @param {module:query~ExprArg} in
@@ -1971,7 +1970,9 @@
 function ContainsValue(value, _in) {
   arity.exact(2, arguments, ContainsValue.name)
   return new Expr({ contains_value: wrap(value), in: wrap(_in) })
-=======
+}
+
+/**
  * @param {string} field
  *   A field name we want to confirm exists.
  * @param {module:query~ExprArg} obj
@@ -1995,7 +1996,6 @@
 function ContainsPath(path, _in) {
   arity.exact(2, arguments, ContainsPath.name)
   return new Expr({ contains_path: wrap(path), in: wrap(_in) })
->>>>>>> 8804e642
 }
 
 /**
@@ -3140,17 +3140,13 @@
   Tokens: Tokens,
   Credentials: Credentials,
   Equals: Equals,
-<<<<<<< HEAD
-  Contains: Contains,
-  ContainsValue: ContainsValue,
-=======
   Contains: deprecate(
     Contains,
     'Contains() is deprecated, use ContainsPath() instead'
   ),
   ContainsPath: ContainsPath,
   ContainsField: ContainsField,
->>>>>>> 8804e642
+  ContainsValue: ContainsValue,
   Select: Select,
   SelectAll: deprecate(SelectAll, 'SelectAll() is deprecated. Avoid use.'),
   Abs: Abs,
