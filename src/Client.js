'use strict'

var packageJson = require('../package.json')
var PageHelper = require('./PageHelper')
var RequestResult = require('./RequestResult')
var errors = require('./errors')
var http = require('./_http')
var json = require('./_json')
var query = require('./query')
var stream = require('./stream')
var util = require('./_util')
var values = require('./values')

/**
 * The callback that will be executed after every completed request.
 *
 * @callback Client~observerCallback
 * @param {RequestResult} res
 */

/**
 * **WARNING: This is an experimental feature. There are no guarantees to
 * its API stability and/or service availability. DO NOT USE IT IN
 * PRODUCTION**.
 *
 * Creates a subscription to the result of the given read-only expression. When
 * executed, the expression must only perform reads and produce a single
 * streamable type, such as a reference or a version. Expressions that attempt
 * to perform writes or produce non-streamable types will result in an error.
 * Otherwise, any expression can be used to initiate a stream, including
 * user-defined function calls.
 *
 * The subscription returned by this method does not issue any requests until
 * the {@link module:stream~Subscription#start} method is called. Make sure to
 * subscribe to the events of interest, otherwise the received events are simply
 * ignored. For example:
 *
 * ```
 * client.stream(document.ref)
 *   .on('version', version => console.log(version))
 *   .on('error', error => console.log(error))
 *   .start()
 * ```
 *
 * Please note that streams are not temporal, meaning that there is no option to
 * configure its starting timestamp. The stream will, however, state its initial
 * subscription time via the {@link module:stream~Subscription#event:start}
 * event. A common programming mistake is to read a document, then initiate a
 * subscription. This approach can miss events that occurred between the initial
 * read and the subscription request. To prevent event loss, make sure the
 * subscription has started before performing a data load. The following example
 * buffer events until the document's data is loaded:
 *
 * ```
 * var buffer = []
 * var loaded = false
 *
 * client.stream(document.ref)
 *   .on('start', ts => {
 *     loadData(ts).then(data => {
 *       processData(data)
 *       processBuffer(buffer)
 *       loaded = true
 *     })
 *   })
 *   .on('version', version => {
 *     if (loaded) {
 *       processVersion(version)
 *     } else {
 *       buffer.push(version)
 *     }
 *   })
 *   .start()
 * ```
 *
 * The reduce boilerplate, the `document` helper implements a similar
 * functionality, except it discards events prior to the document's snapshot
 * time. The expression given to this helper must be a reference as it
 * internally runs a {@link module:query~Get} call with it. The example above
 * can be rewritten as:
 *
 * ```
 * client.stream.document(document.ref)
 *   .on('snapshot', data => processData(data))
 *   .on('version', version => processVersion(version))
 *   .start()
 * ```
 *
 * Be aware that streams are not available in all browsers. If the client can't
 * initiate a stream, an error event with the {@link
 * module:errors~StreamsNotSupported} error will be emmited.
 *
 * To stop a subscription, call the {@link module:stream~Subscription#close}
 * method:
 *
 * ```
 * var subscription = client.stream(document.ref)
 *   .on('version', version => processVersion(version))
 *   .start()
 *
 * // ...
 * subscription.close()
 * ```
 *
 * @param {module:query~ExprArg} expression
 *   The expression to subscribe to. Created from {@link module:query}
 *   functions.
 *
 * @param {?module:stream~Options} options
 *   Object that configures the stream.
 *
 * @property {function} document
 *  A document stream helper. See {@link Client#stream} for more information.
 *
 * @see module:stream~Subscription
 *
 * @function
 * @name Client#stream
 * @returns {module:stream~Subscription} A new subscription instance.
 */

/**
 * A client for interacting with FaunaDB.
 *
 * Users will mainly call the {@link Client#query} method to execute queries, or
 * the {@link Client#stream} method to subscribe to streams.
 *
 * See the [FaunaDB Documentation](https://fauna.com/documentation) for detailed examples.
 *
 * All methods return promises containing a JSON object that represents the FaunaDB response.
 * Literal types in the response object will remain as strings, Arrays, and objects.
 * FaunaDB types, such as {@link Ref}, {@link SetRef}, {@link FaunaTime}, and {@link FaunaDate} will
 * be converted into the appropriate object.
 *
 * (So if a response contains `{ "@ref": "collections/frogs/123" }`,
 * it will be returned as `new Ref("collections/frogs/123")`.)
 *
 * @constructor
 * @param {?Object} options
 *   Object that configures this FaunaDB client.
 * @param {?string} options.domain
 *   Base URL for the FaunaDB server.
 * @param {?{ string: string }} options.headers
 *   Base URL for the FaunaDB server.
 * @param {?('http'|'https')} options.scheme
 *   HTTP scheme to use.
 * @param {?number} options.port
 *   Port of the FaunaDB server.
 * @param {?string} options.secret FaunaDB secret (see [Reference Documentation](https://app.fauna.com/documentation/intro/security))
 * @param {?number} options.timeout Read timeout in seconds.
 * @param {?Client~observerCallback} options.observer
 *   Callback that will be called after every completed request.
 * @param {?boolean} options.keepAlive
 *   Configures http/https keepAlive option (ignored in browser environments)
 * @param {?fetch} options.fetch
 *   a fetch compatible [API](https://developer.mozilla.org/en-US/docs/Web/API/Fetch_API) for making a request
 * @param {?number} options.queryTimeout
 *   Sets the maximum amount of time (in milliseconds) for query execution on the server
 * @param {?number} options.http2SessionIdleTime
 *   Sets the maximum amount of time (in milliseconds) an HTTP2 session may live
 *   when there's no activity. Must either be a non-negative integer, or Infinity to allow the
 *   HTTP2 session to live indefinitely (use `Client#close` to manually terminate the client).
 *   Only applicable for NodeJS environment (when http2 module is used). Default is 500ms;
 *   can also be configured via the FAUNADB_HTTP2_SESSION_IDLE_TIME environment variable
 *   which has the highest priority and overrides the option passed into the Client constructor.
 * @param {?boolean} options.checkNewVersion
 *   Enabled by default. Prints a message to the terminal when a newer driver is available.
 */
function Client(options) {
  var http2SessionIdleTime = getHttp2SessionIdleTime()

  options = util.applyDefaults(options, {
    domain: 'db.fauna.com',
    scheme: 'https',
    port: null,
    secret: null,
    timeout: 60,
    observer: null,
    keepAlive: true,
    headers: {},
    fetch: undefined,
    queryTimeout: null,
    http2SessionIdleTime: http2SessionIdleTime.value,
    checkNewVersion: false,
    metrics: false,
  })

  if (http2SessionIdleTime.shouldOverride) {
    options.http2SessionIdleTime = http2SessionIdleTime.value
  }

  this._observer = options.observer
  this._http = new http.HttpClient(options)
  this.stream = stream.StreamAPI(this)
  this.metrics = options.metrics
}

/**
 * Current API version.
 *
 * @type {string}
 */
Client.apiVersion = packageJson.apiVersion

/**
 * Executes a query via the FaunaDB Query API.
 * See the [docs](https://app.fauna.com/documentation/reference/queryapi),
 * and the query functions in this documentation.
 * @param expression {module:query~ExprArg}
 *   The query to execute. Created from {@link module:query} functions.
 * @param {?Object} options
 *   Object that configures the current query, overriding FaunaDB client options.
 * @param {?string} options.secret FaunaDB secret (see [Reference Documentation](https://app.fauna.com/documentation/intro/security))
 * @return {external:Promise<Object>} FaunaDB response object.
 */
Client.prototype.query = function(expression, options) {
  return this._execute('POST', '', query.wrap(expression), null, options)
}

/**
 * Returns a {@link PageHelper} for the given Query expression.
 * This provides a helpful API for paginating over FaunaDB responses.
 * @param expression {Expr}
 *   The Query expression to paginate over.
 * @param params {Object}
 *   Options to be passed to the paginate function. See [paginate](https://app.fauna.com/documentation/reference/queryapi#read-functions).
 * @param options {?Object}
 *   Object that configures the current pagination queries, overriding FaunaDB client options.
 * @param {?string} options.secret FaunaDB secret (see [Reference Documentation](https://app.fauna.com/documentation/intro/security))
 * @returns {PageHelper} A PageHelper that wraps the provided expression.
 */
Client.prototype.paginate = function(expression, params, options) {
  params = util.defaults(params, {})
  options = util.defaults(options, {})

  return new PageHelper(this, expression, params, options)
}

/**
 * Sends a `ping` request to FaunaDB.
 * @return {external:Promise<string>} Ping response.
 */
Client.prototype.ping = function(scope, timeout) {
  return this._execute('GET', 'ping', null, { scope: scope, timeout: timeout })
}

/**
 * Get the freshest timestamp reported to this client.
 * @returns {number} the last seen transaction time
 */
Client.prototype.getLastTxnTime = function() {
  return this._http.getLastTxnTime()
}

/**
 * Sync the freshest timestamp seen by this client.
 *
 * This has no effect if staler than currently stored timestamp.
 * WARNING: This should be used only when coordinating timestamps across
 *          multiple clients. Moving the timestamp arbitrarily forward into
 *          the future will cause transactions to stall.
 * @param time {number} the last seen transaction time
 */
Client.prototype.syncLastTxnTime = function(time) {
  this._http.syncLastTxnTime(time)
}

/**
 * Closes the client session and cleans up any held resources.
 * By default, it will wait for any ongoing requests to complete on their own;
 * streaming requests are terminated forcibly. Any subsequent requests will
 * error after the .close method is called.
 * Should be used at application termination in order to release any open resources
 * and allow the process to terminate e.g. when the custom http2SessionIdleTime parameter is used.
 *
 * @param {?object} opts Close options.
 * @param {?boolean} opts.force Specifying this property will force any ongoing
 * requests to terminate instead of gracefully waiting until they complete.
 * This may result in an ERR_HTTP2_STREAM_CANCEL error for NodeJS.
 * @returns {Promise<void>}
 */
Client.prototype.close = function(opts) {
  return this._http.close(opts)
}

/**
 * Executes a query via the FaunaDB Query API.
 * See the [docs](https://app.fauna.com/documentation/reference/queryapi),
 * and the query functions in this documentation.
 * @param expression {module:query~ExprArg}
 *   The query to execute. Created from {@link module:query} functions.
 * @param {?Object} options
 *   Object that configures the current query, overriding FaunaDB client options.
 * @param {?string} options.secret FaunaDB secret (see [Reference Documentation](https://app.fauna.com/documentation/intro/security))
 * @return {external:Promise<Object>} An object containing the FaunaDB response object and the list of query metrics incurred by the request.
 */
Client.prototype.queryWithMetrics = function(expression, options) {
  options = Object.assign({}, options, { metrics: true })
  return this._execute('POST', '', query.wrap(expression), null, options)
}

Client.prototype._execute = function(method, path, data, query, options) {
  query = util.defaults(query, null)

  if (
    path instanceof values.Ref ||
    util.checkInstanceHasProperty(path, '_isFaunaRef')
  ) {
    path = path.value
  }

  if (query !== null) {
    query = util.removeUndefinedValues(query)
  }

  var startTime = Date.now()
  var self = this
  var body =
    ['GET', 'HEAD'].indexOf(method) >= 0 ? undefined : JSON.stringify(data)

  return this._http
    .execute(
      Object.assign({}, options, {
        path: path,
        query: query,
        method: method,
        body: body,
      })
    )
    .then(function(response) {
      var endTime = Date.now()
      var responseObject = json.parseJSON(response.body)
      var result = new RequestResult(
        method,
        path,
        query,
        body,
        data,
        response.body,
        responseObject,
        response.status,
        response.headers,
        startTime,
        endTime
      )
      self._handleRequestResult(response, result, options)

      const metricsHeaders = [
        'x-compute-ops',
        'x-byte-read-ops',
        'x-byte-write-ops',
        'x-query-time',
        'x-txn-retries',
      ]

<<<<<<< HEAD
      if (self?.metrics || options?.metrics) {
        return {
=======
      if (options && options.metrics) {
        return { 
>>>>>>> 2926cf6a
          value: responseObject['resource'],
          metrics: Object.fromEntries(
            Object.entries(response.headers).filter(([key]) =>
              metricsHeaders.includes(key)
            )
          ),
        }
      } else {
        return responseObject['resource']
      }
    })
}

Client.prototype._handleRequestResult = function(response, result, options) {
  var txnTimeHeaderKey = 'x-txn-time'

  if (response.headers[txnTimeHeaderKey] != null) {
    this.syncLastTxnTime(parseInt(response.headers[txnTimeHeaderKey], 10))
  }

  var observers = [this._observer, options && options.observer]

  observers.forEach(observer => {
    if (typeof observer == 'function') {
      observer(result, this)
    }
  })

  errors.FaunaHTTPError.raiseForStatusCode(result)
}

function getHttp2SessionIdleTime() {
  var fromEnv = util.getEnvVariable('FAUNADB_HTTP2_SESSION_IDLE_TIME')
  var parsed =
    // Allow either "Infinity" or parsable integer string.
    fromEnv === 'Infinity' ? Infinity : parseInt(fromEnv, 10)
  var useEnvVar = !isNaN(parsed)

  return {
    shouldOverride: useEnvVar,
    value: useEnvVar ? parsed : 500,
  }
}

module.exports = Client<|MERGE_RESOLUTION|>--- conflicted
+++ resolved
@@ -346,20 +346,15 @@
       self._handleRequestResult(response, result, options)
 
       const metricsHeaders = [
+        'x-query-time',
+        'x-read-ops',
+        'x-write-ops',
         'x-compute-ops',
-        'x-byte-read-ops',
-        'x-byte-write-ops',
-        'x-query-time',
         'x-txn-retries',
       ]
 
-<<<<<<< HEAD
       if (self?.metrics || options?.metrics) {
         return {
-=======
-      if (options && options.metrics) {
-        return { 
->>>>>>> 2926cf6a
           value: responseObject['resource'],
           metrics: Object.fromEntries(
             Object.entries(response.headers).filter(([key]) =>
