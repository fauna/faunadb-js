--- conflicted
+++ resolved
@@ -283,7 +283,7 @@
 }
 
 /**
- * Executes a query via the FaunaDB Query API.  
+ * Executes a query via the FaunaDB Query API.
  * See the [docs](https://app.fauna.com/documentation/reference/queryapi),
  * and the query functions in this documentation.
  * @param expression {module:query~ExprArg}
@@ -293,7 +293,7 @@
  * @param {?string} options.secret FaunaDB secret (see [Reference Documentation](https://app.fauna.com/documentation/intro/security))
  * @return {external:Promise<Object>} An object containing the FaunaDB response object and the list of query metrics incurred by the request.
  */
- Client.prototype.queryWithMetrics = function(expression, options) {
+Client.prototype.queryWithMetrics = function(expression, options) {
   options = Object.assign({}, options, { withMetrics: true })
   return this._execute('POST', '', query.wrap(expression), null, options)
 }
@@ -343,33 +343,27 @@
         endTime
       )
       self._handleRequestResult(response, result, options)
-<<<<<<< HEAD
-
-      if (options?.withFaunaMetrics) {
+
+      const metricsHeaders = [
+        'x-query-bytes-in',
+        'x-query-bytes-out',
+        'x-query-time',
+        'x-read-ops',
+        'x-write-ops',
+        'x-compute-ops',
+        'x-storage-bytes-read',
+        'x-storage-bytes-write',
+        'x-txn-retries',
+      ]
+
+      if (options?.metrics) {
         return {
-          response: responseObject['resource'],
-          headers: response.headers,
-=======
-      
-      const metricsHeaders = [ 
-        'x-query-bytes-in', 
-        'x-query-bytes-out', 
-        'x-query-time', 
-        'x-read-ops', 
-        'x-write-ops', 
-        'x-compute-ops', 
-        'x-storage-bytes-read', 
-        'x-storage-bytes-write', 
-        'x-txn-retries'
-      ]
-
-      if (options?.metrics) {
-        return { 
           value: responseObject['resource'],
-          metrics:  Object.fromEntries(
-            Object.entries(response.headers).filter(([key]) => metricsHeaders.includes(key))
-          )
->>>>>>> 9ac9998a
+          metrics: Object.fromEntries(
+            Object.entries(response.headers).filter(([key]) =>
+              metricsHeaders.includes(key)
+            )
+          ),
         }
       } else {
         return responseObject['resource']
