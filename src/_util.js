--- conflicted
+++ resolved
@@ -456,21 +456,6 @@
 }
 
 /**
-<<<<<<< HEAD
-* globalThis - cross platform this, but IE doesn't support it
-* window - browser global context
-* global - nodejs global context
-* self - service worker global context
-*/
-var crossGlobal =
-  typeof window !== 'undefined'
-    ? window
-    : typeof globalThis !== 'undefined'
-    ? globalThis
-    : typeof global !== 'undefined'
-    ? global
-    : self
-=======
  * Resolves which Fetch API compatible function to use. If an override is
  * provided, returns the override. If no override and the global (window) has
  * "fetch" property, return the native fetch. Otherwise returns the cross-fetch polyfill.
@@ -484,9 +469,9 @@
     return fetchOverride
   }
 
-  if (typeof global.fetch === 'function') {
+  if (typeof crossGlobal.fetch === 'function') {
     // NB. Rebinding to global is needed for Safari
-    return global.fetch.bind(global)
+    return crossGlobal.fetch.bind(crossGlobal)
   }
 
   return require('cross-fetch')
@@ -528,7 +513,15 @@
 }
 
 notifyAboutNewVersion()
->>>>>>> 6327a19b
+
+var crossGlobal =
+  typeof window !== 'undefined'
+    ? window
+    : typeof globalThis !== 'undefined'
+    ? globalThis
+    : typeof global !== 'undefined'
+    ? global
+    : self
 
 module.exports = {
   crossGlobal: crossGlobal,
