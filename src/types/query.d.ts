import Expr from './Expr'

type ExprVal = Expr | string | number | boolean | { [key: string]: any }
type ExprArg = ExprVal | Array<ExprVal>
export type Lambda = (...vars: any[]) => Expr

export module query {
  export function Ref(ref: ExprArg, id?: ExprArg): Expr
  export function Bytes(bytes: ExprArg | ArrayBuffer | Uint8Array): Expr
  export function Abort(msg: ExprArg): Expr
  export function At(timestamp: ExprArg, expr: ExprArg): Expr
  export function Let(vars: ExprArg, in_expr: ExprArg): Expr
  export function Var(varName: ExprArg): Expr
  export function If(
    condition: ExprArg,
    then: ExprArg | null,
    _else: ExprArg | null
  ): Expr
  export function Do(...args: ExprArg[]): Expr
  export function Object(fields: ExprArg): Expr
  export function Lambda(f: Lambda): Expr
  export function Lambda(var_name: ExprArg, expr: ExprArg): Expr
  export function Call(ref: ExprArg, ...args: ExprArg[]): Expr
  export function Query(lambda: ExprArg | Lambda): Expr
  export function Map(collection: ExprArg, lambda_expr: ExprArg | Lambda): Expr
  export function Merge(
    object: ExprArg,
    values: ExprArg,
    resolver?: Expr | Lambda
  ): Expr
  export function Foreach(
    collection: ExprArg,
    lambda_expr: ExprArg | Lambda
  ): Expr
  export function Filter(
    collection: ExprArg,
    lambda_expr: ExprArg | Lambda
  ): Expr
  export function Take(number: ExprArg, collection: ExprArg): Expr
  export function Drop(number: ExprArg, collection: ExprArg): Expr
  export function Prepend(elements: ExprArg, collection: ExprArg): Expr
  export function Append(elements: ExprArg, collection: ExprArg): Expr
  export function IsEmpty(collection: ExprArg): Expr
  export function IsNonEmpty(collection: ExprArg): Expr
  export function IsNumber(expr: ExprArg): Expr
  export function IsDouble(expr: ExprArg): Expr
  export function IsInteger(expr: ExprArg): Expr
  export function IsBoolean(expr: ExprArg): Expr
  export function IsNull(expr: ExprArg): Expr
  export function IsBytes(expr: ExprArg): Expr
  export function IsTimestamp(expr: ExprArg): Expr
  export function IsDate(expr: ExprArg): Expr
  export function IsString(expr: ExprArg): Expr
  export function IsArray(expr: ExprArg): Expr
  export function IsObject(expr: ExprArg): Expr
  export function IsRef(expr: ExprArg): Expr
  export function IsSet(expr: ExprArg): Expr
  export function IsDoc(expr: ExprArg): Expr
  export function IsLambda(expr: ExprArg): Expr
  export function IsCollection(expr: ExprArg): Expr
  export function IsDatabase(expr: ExprArg): Expr
  export function IsIndex(expr: ExprArg): Expr
  export function IsFunction(expr: ExprArg): Expr
  export function IsKey(expr: ExprArg): Expr
  export function IsToken(expr: ExprArg): Expr
  export function IsCredentials(expr: ExprArg): Expr
  export function IsRole(expr: ExprArg): Expr

  export function Get(ref: ExprArg, ts?: ExprArg): Expr
  export function KeyFromSecret(secret: ExprArg): Expr
  export function Reduce(
    lambda: ExprArg,
    initial: ExprArg,
    collection: ExprArg
  ): Expr
  export function Paginate(set: ExprArg, opts?: object): Expr
  export function Exists(ref: ExprArg, ts?: ExprArg): Expr

  export function Create(collection_ref: ExprArg, params?: ExprArg): Expr
  export function Update(ref: ExprArg, params: ExprArg): Expr
  export function Replace(ref: ExprArg, params: ExprArg): Expr
  export function Delete(ref: ExprArg): Expr
  export function Insert(
    ref: ExprArg,
    ts: ExprArg,
    action: ExprArg,
    params: ExprArg
  ): Expr
  export function Remove(ref: ExprArg, ts: ExprArg, action: ExprArg): Expr
  export function CreateClass(params: ExprArg): Expr
  export function CreateCollection(params: ExprArg): Expr
  export function CreateDatabase(params: ExprArg): Expr
  export function CreateIndex(params: ExprArg): Expr
  export function CreateKey(params: ExprArg): Expr
  export function CreateFunction(params: ExprArg): Expr
  export function CreateRole(params: ExprArg): Expr
  export function CreateAccessProvider(params: ExprArg): Expr

  export function Singleton(ref: ExprArg): Expr
  export function Events(ref_set: ExprArg): Expr
  export function Match(index: ExprArg, ...terms: ExprArg[]): Expr
  export function Union(...sets: ExprArg[]): Expr
  export function Intersection(...sets: ExprArg[]): Expr
  export function Difference(...sets: ExprArg[]): Expr
  export function Distinct(set: ExprArg): Expr
  export function Join(source: ExprArg, target: ExprArg | Lambda): Expr

  export function Range(set: ExprArg, from: ExprArg, to: ExprArg): Expr
  export function Login(ref: ExprArg, params: ExprArg): Expr
  export function Logout(delete_tokens: ExprArg): Expr
  export function Identify(ref: ExprArg, password: ExprArg): Expr
  export function Identity(): Expr
  export function CurrentIdentity(): Expr
  export function HasIdentity(): Expr
<<<<<<< HEAD
  export function HasCurrentToken(): Expr
=======
  export function HasCurrentIdentity(): Expr
  export function CurrentToken(): Expr
>>>>>>> 473b9b1b

  export function Concat(strings: ExprArg, separator?: ExprArg): Expr
  export function Casefold(string: ExprArg, normalizer?: ExprArg): Expr
  export function ContainsStr(value: ExprArg, search: ExprArg): Expr
  export function ContainsStrRegex(value: ExprArg, pattern: ExprArg): Expr
  export function StartsWith(value: ExprArg, search: ExprArg): Expr
  export function EndsWith(value: ExprArg, search: ExprArg): Expr
  export function RegexEscape(value: ExprArg): Expr
  export function FindStr(value: ExprArg, find: ExprArg, start?: ExprArg): Expr
  export function FindStrRegex(
    value: ExprArg,
    find: ExprArg,
    start?: ExprArg,
    numResults?: ExprArg
  ): Expr
  export function Length(expr: ExprArg): Expr
  export function LowerCase(expr: ExprArg): Expr
  export function LTrim(expr: ExprArg): Expr
  export function NGram(terms: ExprArg, min?: ExprArg, max?: ExprArg): Expr
  export function Repeat(expr: ExprArg, number?: ExprArg): Expr
  export function ReplaceStr(
    expr: ExprArg,
    find: ExprArg,
    replace: ExprArg
  ): Expr
  export function ReplaceStrRegex(
    expr: ExprArg,
    find: ExprArg,
    replace: ExprArg,
    first?: ExprArg
  ): Expr
  export function RTrim(expr: ExprArg): Expr
  export function Space(expr: ExprArg): Expr
  export function SubString(
    expr: ExprArg,
    start?: ExprArg,
    length?: ExprArg
  ): Expr
  export function TitleCase(value: ExprArg): Expr
  export function Trim(expr: ExprArg): Expr
  export function UpperCase(expr: ExprArg): Expr
  export function Format(string: ExprArg, values: ExprArg): Expr

  export function Time(string: ExprArg): Expr
  export function Epoch(number: ExprArg, unit: ExprArg): Expr
  export function TimeAdd(base: ExprArg, offset: ExprArg, unit: ExprArg): Expr
  export function TimeSubtract(
    base: ExprArg,
    offset: ExprArg,
    unit: ExprArg
  ): Expr
  export function TimeDiff(start: ExprArg, finish: ExprArg, unit: ExprArg): Expr
  export function Date(string: ExprArg): Expr
  export function Now(): Expr
  export function DayOfWeek(expr: ExprArg): Expr
  export function DayOfYear(expr: ExprArg): Expr
  export function DayOfMonth(expr: ExprArg): Expr
  export function Hour(expr: ExprArg): Expr
  export function Minute(expr: ExprArg): Expr
  export function Second(expr: ExprArg): Expr
  export function Year(expr: ExprArg): Expr
  export function Month(expr: ExprArg): Expr

  export function NextId(): Expr
  export function NewId(): Expr
  export function Database(name: ExprArg, scope?: ExprArg): Expr
  export function Index(name: ExprArg, scope?: ExprArg): Expr
  export function Class(name: ExprArg, scope?: ExprArg): Expr
  export function Collection(name: ExprArg, scope?: ExprArg): Expr
  export function Function(name: ExprArg, scope?: ExprArg): Expr
  export function Role(name: ExprArg, scope?: ExprArg): Expr
  export function AccessProviders(scope?: ExprArg): Expr
  export function Databases(scope?: ExprArg): Expr
  export function Classes(scope?: ExprArg): Expr
  export function Collections(scope?: ExprArg): Expr
  export function Indexes(scope?: ExprArg): Expr
  export function Functions(scope?: ExprArg): Expr
  export function Roles(scope?: ExprArg): Expr
  export function Keys(scope?: ExprArg): Expr
  export function Tokens(scope?: ExprArg): Expr
  export function Credentials(scope?: ExprArg): Expr
  export function Equals(...args: ExprArg[]): Expr
  export function Contains(path: ExprArg, _in: ExprArg): Expr
  export function Select(path: ExprArg, from: ExprArg, _default?: ExprArg): Expr
  export function SelectAll(path: ExprArg, from: ExprArg): Expr
  export function Abs(expr: ExprArg): Expr
  export function Add(...args: ExprArg[]): Expr
  export function BitAnd(...args: ExprArg[]): Expr
  export function BitNot(expr: ExprArg): Expr
  export function BitOr(...args: ExprArg[]): Expr
  export function BitXor(...args: ExprArg[]): Expr
  export function Ceil(expr: ExprArg): Expr
  export function Divide(...args: ExprArg[]): Expr
  export function Floor(expr: ExprArg): Expr
  export function Max(...args: ExprArg[]): Expr
  export function Min(...args: ExprArg[]): Expr
  export function Modulo(...args: ExprArg[]): Expr
  export function Multiply(...args: ExprArg[]): Expr
  export function Round(value: ExprArg, precision?: ExprArg): Expr
  export function Subtract(...args: ExprArg[]): Expr
  export function Sign(expr: ExprArg): Expr
  export function Sqrt(expr: ExprArg): Expr
  export function Trunc(value: ExprArg, precision?: ExprArg): Expr
  export function Count(expr: ExprArg): Expr
  export function Sum(expr: ExprArg): Expr
  export function Mean(expr: ExprArg): Expr
  export function Any(expr: ExprArg): Expr
  export function All(expr: ExprArg): Expr
  export function Acos(expr: ExprArg): Expr
  export function Asin(expr: ExprArg): Expr
  export function Atan(expr: ExprArg): Expr
  export function Cos(expr: ExprArg): Expr
  export function Cosh(expr: ExprArg): Expr
  export function Degrees(expr: ExprArg): Expr
  export function Exp(expr: ExprArg): Expr
  export function Hypot(value: ExprArg, exp?: ExprArg): Expr
  export function Ln(expr: ExprArg): Expr
  export function Log(expr: ExprArg): Expr
  export function Pow(value: ExprArg, exp?: ExprArg): Expr
  export function Radians(expr: ExprArg): Expr
  export function Sin(expr: ExprArg): Expr
  export function Sinh(expr: ExprArg): Expr
  export function Tan(expr: ExprArg): Expr
  export function Tanh(expr: ExprArg): Expr
  export function LT(...args: ExprArg[]): Expr
  export function LTE(...args: ExprArg[]): Expr
  export function GT(...args: ExprArg[]): Expr
  export function GTE(...args: ExprArg[]): Expr
  export function And(...args: ExprArg[]): Expr
  export function Or(...args: ExprArg[]): Expr
  export function Not(bool: ExprArg): Expr

  export function ToString(expr: ExprArg): Expr
  export function ToNumber(expr: ExprArg): Expr
  export function ToObject(expr: ExprArg): Expr
  export function ToArray(expr: ExprArg): Expr
  export function ToDouble(expr: ExprArg): Expr
  export function ToInteger(expr: ExprArg): Expr
  export function ToTime(expr: ExprArg): Expr
  export function ToDate(expr: ExprArg): Expr
  export function ToSeconds(expr: ExprArg): Expr
  export function ToMillis(expr: ExprArg): Expr
  export function ToMicros(expr: ExprArg): Expr

  export function MoveDatabase(from: ExprArg, to: ExprArg): Expr
  export function Documents(collection: ExprArg): Expr
  export function ContainsPath(path: ExprArg, _in: ExprArg): Expr
  export function ContainsField(field: string, _in: ExprArg): Expr
  export function ContainsValue(value: ExprArg, _in: ExprArg): Expr
  export function Reverse(expr: ExprArg): Expr

  export function AccessProvider(name: ExprArg): Expr
}<|MERGE_RESOLUTION|>--- conflicted
+++ resolved
@@ -112,12 +112,9 @@
   export function Identity(): Expr
   export function CurrentIdentity(): Expr
   export function HasIdentity(): Expr
-<<<<<<< HEAD
-  export function HasCurrentToken(): Expr
-=======
   export function HasCurrentIdentity(): Expr
   export function CurrentToken(): Expr
->>>>>>> 473b9b1b
+  export function HasCurrentToken(): Expr
 
   export function Concat(strings: ExprArg, separator?: ExprArg): Expr
   export function Casefold(string: ExprArg, normalizer?: ExprArg): Expr
