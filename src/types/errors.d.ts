import RequestResult from './RequestResult'

export type FaunaHttpErrorResponseContent = {
  errors: {
    code: string,
    description: string
  }[]
}
export module errors {
  export class FaunaError extends Error {
    constructor(message: string)

    name: string
    message: string
    description: string
  }

  export class InvalidValue extends FaunaError {}
  export class ClientClosed extends FaunaError {}
  export class FaunaHTTPError extends FaunaError {
    static raiseForStatusCode(requestResult: RequestResult<FaunaHttpErrorResponseContent>): void

    constructor(name: string, requestResult: RequestResult<FaunaHttpErrorResponseContent>)

    requestResult: RequestResult<FaunaHttpErrorResponseContent>
    code: string
    position: string[]
    httpStatusCode: number
    errors(): object
  }

  export class BadRequest extends FaunaHTTPError {}
  export class FunctionCallError extends FaunaHTTPError {}
  export class Unauthorized extends FaunaHTTPError {}
  export class PermissionDenied extends FaunaHTTPError {}
  export class NotFound extends FaunaHTTPError {}
  export class MethodNotAllowed extends FaunaHTTPError {}
  export class InternalError extends FaunaHTTPError {}
  export class UnavailableError extends FaunaHTTPError {}
<<<<<<< HEAD
  export class InvalidArity extends FaunaHTTPError {}
  export class PayloadTooLarge extends FaunaHTTPError {}
  export class ValidationError extends FaunaHTTPError {}
  export class TooManyRequests extends FaunaHTTPError {}
  export class StreamError extends FaunaHTTPError {}
  export class StreamsNotSupported extends FaunaHTTPError {}
  export class StreamErrorEvent extends FaunaHTTPError {}
  export class InvalidArgumentError extends FaunaHTTPError {}
  export class InvalidExpressionError extends FaunaHTTPError {}
  export class InvalidUrlParameterError extends FaunaHTTPError {}
  export class SchemaNotFoundError extends FaunaHTTPError {}
  export class TransactionAbortedError extends FaunaHTTPError {}
  export class InvalidWriteTimeError extends FaunaHTTPError {}
  export class InvalidReferenceError extends FaunaHTTPError {}
  export class MissingIdentityError extends FaunaHTTPError {}
  export class InvalidScopeError extends FaunaHTTPError {}
  export class InvalidTokenError extends FaunaHTTPError {}
  export class StackOverflowError extends FaunaHTTPError {}
  export class ValueNotFoundError extends FaunaHTTPError {}
  export class InstanceNotFound extends FaunaHTTPError {}
  export class InstanceAlreadyExistsError extends FaunaHTTPError {}
  export class InstanceNotUniqueError extends FaunaHTTPError {}
  export class InvalidObjectInContainerError extends FaunaHTTPError {}
  export class MoveDatabaseError extends FaunaHTTPError {}
  export class RecoveryFailedError extends FaunaHTTPError {}
  export class FeatureNotAvailableError extends FaunaHTTPError {}
=======
  export class TooManyRequests extends FaunaHTTPError {}
>>>>>>> 77d0517d
}<|MERGE_RESOLUTION|>--- conflicted
+++ resolved
@@ -37,7 +37,6 @@
   export class MethodNotAllowed extends FaunaHTTPError {}
   export class InternalError extends FaunaHTTPError {}
   export class UnavailableError extends FaunaHTTPError {}
-<<<<<<< HEAD
   export class InvalidArity extends FaunaHTTPError {}
   export class PayloadTooLarge extends FaunaHTTPError {}
   export class ValidationError extends FaunaHTTPError {}
@@ -64,7 +63,5 @@
   export class MoveDatabaseError extends FaunaHTTPError {}
   export class RecoveryFailedError extends FaunaHTTPError {}
   export class FeatureNotAvailableError extends FaunaHTTPError {}
-=======
   export class TooManyRequests extends FaunaHTTPError {}
->>>>>>> 77d0517d
 }