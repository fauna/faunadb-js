--- conflicted
+++ resolved
@@ -13,11 +13,7 @@
  * @constructor
  * @private
  */
-<<<<<<< HEAD
-export default function Http2Adapter(options) {
-=======
-function Http2Adapter() {
->>>>>>> d06e47ab
+export default function Http2Adapter() {
   /**
    * Identifies a type of adapter.
    *
