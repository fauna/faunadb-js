{
  "name": "faunadb",
<<<<<<< HEAD
  "version": "4.0.2",
  "apiVersion": "4",
=======
  "version": "4.0.3",
>>>>>>> 95aa75b8
  "description": "FaunaDB Javascript driver for Node.JS and Browsers",
  "homepage": "https://fauna.com",
  "repository": "fauna/faunadb-js",
  "license": "MPL-2.0",
  "keywords": [
    "database",
    "fauna",
    "official",
    "driver"
  ],
  "bugs": {
    "url": "https://github.com/fauna/faunadb-js/issues"
  },
  "files": [
    "index.d.ts",
    "src/",
    "dist/"
  ],
  "main": "index.js",
  "scripts": {
    "doc": "jsdoc -c ./jsdoc.json",
    "browserify": "browserify index.js --standalone faunadb -o dist/faunadb.js",
    "browserify-min": "browserify index.js --standalone faunadb | terser -c -m --keep-fnames --keep-classnames -o dist/faunadb-min.js",
    "prettify": "prettier --write \"{src,test}/**/*.{js,ts}\"",
    "test": "jest --env=node --verbose=false ./test",
    "semantic-release": "semantic-release"
  },
  "types": "index.d.ts",
  "dependencies": {
    "abortcontroller-polyfill": "^1.7.1",
    "base64-js": "^1.2.0",
    "browser-detect": "^0.2.28",
    "btoa-lite": "^1.0.0",
    "cross-fetch": "^3.0.6",
    "dotenv": "^8.2.0",
    "fn-annotate": "^1.1.3",
    "object-assign": "^4.1.0",
    "util-deprecate": "^1.0.2"
  },
  "devDependencies": {
    "browserify": "^16.2.2",
    "eslint": "^5.3.0",
    "eslint-config-prettier": "^6.5.0",
    "eslint-plugin-prettier": "^3.1.1",
    "husky": ">=1",
    "ink-docstrap": "^1.2.1",
    "jest": "^24.9.0",
    "jsdoc": "^3.6.3",
    "lint-staged": ">=8",
    "prettier": "1.18.2",
    "semantic-release": "^17.1.2",
    "terser": "^4.3.9",
    "typescript": "^3.0.1"
  },
  "husky": {
    "hooks": {
      "pre-commit": "lint-staged"
    }
  },
  "lint-staged": {
    "*.{js,css,json,md}": [
      "prettier --write",
      "git add"
    ],
    "*.js": [
      "eslint --fix",
      "git add"
    ]
  },
  "release": {
    "branches": [
      "master"
    ]
  },
  "browser": {
    "http": false,
    "https": false,
    "os": false,
    "util": false
  }
}<|MERGE_RESOLUTION|>--- conflicted
+++ resolved
@@ -1,11 +1,7 @@
 {
   "name": "faunadb",
-<<<<<<< HEAD
-  "version": "4.0.2",
+  "version": "4.0.3",
   "apiVersion": "4",
-=======
-  "version": "4.0.3",
->>>>>>> 95aa75b8
   "description": "FaunaDB Javascript driver for Node.JS and Browsers",
   "homepage": "https://fauna.com",
   "repository": "fauna/faunadb-js",
