--- conflicted
+++ resolved
@@ -1,10 +1,6 @@
 {
   "name": "faunadb",
-<<<<<<< HEAD
-  "version": "2.6.0-SNAPSHOT",
-=======
   "version": "2.6.1",
->>>>>>> 5a4c7c19
   "description": "FaunaDB Javascript driver for Node.JS and Browsers",
   "homepage": "https://fauna.com",
   "repository": "fauna/faunadb-js",
