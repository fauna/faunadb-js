--- conflicted
+++ resolved
@@ -1,11 +1,7 @@
 {
   "name": "faunadb",
-<<<<<<< HEAD
-  "version": "4.0.0",
+  "version": "4.0.2",
   "apiVersion": "4",
-=======
-  "version": "4.0.2",
->>>>>>> 1f0f7a29
   "description": "FaunaDB Javascript driver for Node.JS and Browsers",
   "homepage": "https://fauna.com",
   "repository": "fauna/faunadb-js",
@@ -35,10 +31,6 @@
   },
   "types": "index.d.ts",
   "dependencies": {
-<<<<<<< HEAD
-    "abort-controller": "^3.0.0",
-=======
->>>>>>> 1f0f7a29
     "abortcontroller-polyfill": "^1.7.1",
     "base64-js": "^1.2.0",
     "btoa-lite": "^1.0.0",
